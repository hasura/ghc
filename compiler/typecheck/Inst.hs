{-
(c) The University of Glasgow 2006
(c) The GRASP/AQUA Project, Glasgow University, 1992-1998


The @Inst@ type: dictionaries or method instances
-}

{-# LANGUAGE CPP #-}

module Inst (
       deeplySkolemise, deeplyInstantiate,
       instCall, instDFunType, instStupidTheta,
       newWanted, newWanteds,
       emitWanted, emitWanteds,

       newOverloadedLit, mkOverLit,

       newClsInst,
       tcGetInsts, tcGetInstEnvs, getOverlapFlag,
       tcExtendLocalInstEnv, instCallConstraints, newMethodFromName,
       tcSyntaxName,

       -- Simple functions over evidence variables
       tyVarsOfWC, tyVarsOfBag,
       tyVarsOfCt, tyVarsOfCts,
    ) where

#include "HsVersions.h"

import {-# SOURCE #-}   TcExpr( tcPolyMonoExpr, tcSyntaxOp )
import {-# SOURCE #-}   TcUnify( unifyType )

import FastString
import HsSyn
import TcHsSyn
import TcRnMonad
import TcEnv
import TcEvidence
import InstEnv
import FunDeps
import TcMType
import Type
import Coercion ( Role(..) )
import TcType
import HscTypes
import Class( Class )
import MkId( mkDictFunId )
import Id
import Name
import Var      ( EvVar )
import VarEnv
import VarSet
import PrelNames
import SrcLoc
import DynFlags
import Bag
import Util
import Outputable
import Control.Monad( unless )
import Data.Maybe( isJust )

{-
************************************************************************
*                                                                      *
                Creating and emittind constraints
*                                                                      *
************************************************************************
-}

newWanted :: CtOrigin -> PredType -> TcM CtEvidence
newWanted orig pty
  = do loc <- getCtLocM orig
       v <- newEvVar pty
       return $ CtWanted { ctev_evar = v
                         , ctev_pred = pty
                         , ctev_loc = loc }

newWanteds :: CtOrigin -> ThetaType -> TcM [CtEvidence]
newWanteds orig = mapM (newWanted orig)

emitWanteds :: CtOrigin -> TcThetaType -> TcM [EvVar]
emitWanteds origin theta = mapM (emitWanted origin) theta

emitWanted :: CtOrigin -> TcPredType -> TcM EvVar
emitWanted origin pred
  = do { loc <- getCtLocM origin
       ; ev  <- newEvVar pred
       ; emitSimple $ mkNonCanonical $
         CtWanted { ctev_pred = pred, ctev_evar = ev, ctev_loc = loc }
       ; return ev }

newMethodFromName :: CtOrigin -> Name -> TcRhoType -> TcM (HsExpr TcId)
-- Used when Name is the wired-in name for a wired-in class method,
-- so the caller knows its type for sure, which should be of form
--    forall a. C a => <blah>
-- newMethodFromName is supposed to instantiate just the outer
-- type variable and constraint

newMethodFromName origin name inst_ty
  = do { id <- tcLookupId name
              -- Use tcLookupId not tcLookupGlobalId; the method is almost
              -- always a class op, but with -XRebindableSyntax GHC is
              -- meant to find whatever thing is in scope, and that may
              -- be an ordinary function.

       ; let (tvs, theta, _caller_knows_this) = tcSplitSigmaTy (idType id)
             (the_tv:rest) = tvs
             subst = zipOpenTvSubst [the_tv] [inst_ty]

       ; wrap <- ASSERT( null rest && isSingleton theta )
                 instCall origin [inst_ty] (substTheta subst theta)
       ; return (mkHsWrap wrap (HsVar id)) }

{-
************************************************************************
*                                                                      *
        Deep instantiation and skolemisation
*                                                                      *
************************************************************************

Note [Deep skolemisation]
~~~~~~~~~~~~~~~~~~~~~~~~~
deeplySkolemise decomposes and skolemises a type, returning a type
with all its arrows visible (ie not buried under foralls)

Examples:

  deeplySkolemise (Int -> forall a. Ord a => blah)
    =  ( wp, [a], [d:Ord a], Int -> blah )
    where wp = \x:Int. /\a. \(d:Ord a). <hole> x

  deeplySkolemise  (forall a. Ord a => Maybe a -> forall b. Eq b => blah)
    =  ( wp, [a,b], [d1:Ord a,d2:Eq b], Maybe a -> blah )
    where wp = /\a.\(d1:Ord a).\(x:Maybe a)./\b.\(d2:Ord b). <hole> x

In general,
  if      deeplySkolemise ty = (wrap, tvs, evs, rho)
    and   e :: rho
  then    wrap e :: ty
    and   'wrap' binds tvs, evs

ToDo: this eta-abstraction plays fast and loose with termination,
      because it can introduce extra lambdas.  Maybe add a `seq` to
      fix this
-}

deeplySkolemise
  :: TcSigmaType
  -> TcM (HsWrapper, [TyVar], [EvVar], TcRhoType)

deeplySkolemise ty
  | Just (arg_tys, tvs, theta, ty') <- tcDeepSplitSigmaTy_maybe ty
  = do { ids1 <- newSysLocalIds (fsLit "dk") arg_tys
       ; (subst, tvs1) <- tcInstSkolTyVars tvs
       ; ev_vars1 <- newEvVars (substTheta subst theta)
       ; (wrap, tvs2, ev_vars2, rho) <- deeplySkolemise (substTy subst ty')
       ; return ( mkWpLams ids1
                   <.> mkWpTyLams tvs1
                   <.> mkWpLams ev_vars1
                   <.> wrap
                   <.> mkWpEvVarApps ids1
                , tvs1     ++ tvs2
                , ev_vars1 ++ ev_vars2
                , mkFunTys arg_tys rho ) }

  | otherwise
  = return (idHsWrapper, [], [], ty)

deeplyInstantiate :: CtOrigin -> TcSigmaType -> TcM (HsWrapper, TcRhoType)
--   Int -> forall a. a -> a  ==>  (\x:Int. [] x alpha) :: Int -> alpha
-- In general if
-- if    deeplyInstantiate ty = (wrap, rho)
-- and   e :: ty
-- then  wrap e :: rho

deeplyInstantiate orig ty
  | Just (arg_tys, tvs, theta, rho) <- tcDeepSplitSigmaTy_maybe ty
  = do { (subst, tvs') <- tcInstTyVars tvs
       ; ids1  <- newSysLocalIds (fsLit "di") (substTys subst arg_tys)
       ; let theta' = substTheta subst theta
       ; wrap1 <- instCall orig (mkTyVarTys tvs') theta'
       ; traceTc "Instantiating (deeply)" (vcat [ text "origin" <+> pprCtOrigin orig
                                                , text "type" <+> ppr ty
                                                , text "with" <+> ppr tvs'
                                                , text "args:" <+> ppr ids1
                                                , text "theta:" <+>  ppr theta' ])
       ; (wrap2, rho2) <- deeplyInstantiate orig (substTy subst rho)
       ; return (mkWpLams ids1
                    <.> wrap2
                    <.> wrap1
                    <.> mkWpEvVarApps ids1,
                 mkFunTys arg_tys rho2) }

  | otherwise = return (idHsWrapper, ty)

{-
************************************************************************
*                                                                      *
            Instantiating a call
*                                                                      *
************************************************************************
-}

----------------
instCall :: CtOrigin -> [TcType] -> TcThetaType -> TcM HsWrapper
-- Instantiate the constraints of a call
--      (instCall o tys theta)
-- (a) Makes fresh dictionaries as necessary for the constraints (theta)
-- (b) Throws these dictionaries into the LIE
-- (c) Returns an HsWrapper ([.] tys dicts)

instCall orig tys theta
  = do  { dict_app <- instCallConstraints orig theta
        ; return (dict_app <.> mkWpTyApps tys) }

----------------
instCallConstraints :: CtOrigin -> TcThetaType -> TcM HsWrapper
-- Instantiates the TcTheta, puts all constraints thereby generated
-- into the LIE, and returns a HsWrapper to enclose the call site.

instCallConstraints orig preds
  | null preds
  = return idHsWrapper
  | otherwise
  = do { evs <- mapM go preds
       ; traceTc "instCallConstraints" (ppr evs)
       ; return (mkWpEvApps evs) }
  where
    go pred
     | Just (Nominal, ty1, ty2) <- getEqPredTys_maybe pred -- Try short-cut
     = do  { co <- unifyType ty1 ty2
           ; return (EvCoercion co) }
     | otherwise
     = do { ev_var <- emitWanted orig pred
          ; return (EvId ev_var) }

instDFunType :: DFunId -> [DFunInstType] -> TcM ([TcType], TcThetaType)
-- See Note [DFunInstType: instantiating types] in InstEnv
instDFunType dfun_id dfun_inst_tys
  = do { (subst, inst_tys) <- go (mkTopTvSubst []) dfun_tvs dfun_inst_tys
       ; return (inst_tys, substTheta subst dfun_theta) }
  where
    (dfun_tvs, dfun_theta, _) = tcSplitSigmaTy (idType dfun_id)

    go :: TvSubst -> [TyVar] -> [DFunInstType] -> TcM (TvSubst, [TcType])
    go subst [] [] = return (subst, [])
    go subst (tv:tvs) (Just ty : mb_tys)
      = do { (subst', tys) <- go (extendTvSubst subst tv ty) tvs mb_tys
           ; return (subst', ty : tys) }
    go subst (tv:tvs) (Nothing : mb_tys)
      = do { (subst', tv') <- tcInstTyVarX subst tv
           ; (subst'', tys) <- go subst' tvs mb_tys
           ; return (subst'', mkTyVarTy tv' : tys) }
    go _ _ _ = pprPanic "instDFunTypes" (ppr dfun_id $$ ppr dfun_inst_tys)

----------------
instStupidTheta :: CtOrigin -> TcThetaType -> TcM ()
-- Similar to instCall, but only emit the constraints in the LIE
-- Used exclusively for the 'stupid theta' of a data constructor
instStupidTheta orig theta
  = do  { _co <- instCallConstraints orig theta -- Discard the coercion
        ; return () }

{-
************************************************************************
*                                                                      *
                Literals
*                                                                      *
************************************************************************

In newOverloadedLit we convert directly to an Int or Integer if we
know that's what we want.  This may save some time, by not
temporarily generating overloaded literals, but it won't catch all
cases (the rest are caught in lookupInst).
-}

newOverloadedLit :: CtOrigin
                 -> HsOverLit Name
                 -> TcRhoType
                 -> TcM (HsOverLit TcId)
newOverloadedLit orig lit res_ty
    = do dflags <- getDynFlags
         newOverloadedLit' dflags orig lit res_ty

newOverloadedLit' :: DynFlags
                  -> CtOrigin
                  -> HsOverLit Name
                  -> TcRhoType
                  -> TcM (HsOverLit TcId)
newOverloadedLit' dflags orig
  lit@(OverLit { ol_val = val, ol_rebindable = rebindable
               , ol_witness = meth_name }) res_ty

  | not rebindable
  , Just expr <- shortCutLit dflags val res_ty
        -- Do not generate a LitInst for rebindable syntax.
        -- Reason: If we do, tcSimplify will call lookupInst, which
        --         will call tcSyntaxName, which does unification,
        --         which tcSimplify doesn't like
  = return (lit { ol_witness = expr, ol_type = res_ty
                , ol_rebindable = rebindable })

  | otherwise
  = do  { hs_lit <- mkOverLit val
        ; let lit_ty = hsLitType hs_lit
        ; fi' <- tcSyntaxOp orig meth_name (mkFunTy lit_ty res_ty)
                -- Overloaded literals must have liftedTypeKind, because
                -- we're instantiating an overloaded function here,
                -- whereas res_ty might be openTypeKind. This was a bug in 6.2.2
                -- However this'll be picked up by tcSyntaxOp if necessary
        ; let witness = HsApp (noLoc fi') (noLoc (HsLit hs_lit))
        ; return (lit { ol_witness = witness, ol_type = res_ty
                      , ol_rebindable = rebindable }) }

------------
mkOverLit :: OverLitVal -> TcM HsLit
mkOverLit (HsIntegral src i)
  = do  { integer_ty <- tcMetaTy integerTyConName
        ; return (HsInteger src i integer_ty) }

mkOverLit (HsFractional r)
  = do  { rat_ty <- tcMetaTy rationalTyConName
        ; return (HsRat r rat_ty) }

mkOverLit (HsIsString src s) = return (HsString src s)

{-
************************************************************************
*                                                                      *
                Re-mappable syntax

     Used only for arrow syntax -- find a way to nuke this
*                                                                      *
************************************************************************

Suppose we are doing the -XRebindableSyntax thing, and we encounter
a do-expression.  We have to find (>>) in the current environment, which is
done by the rename. Then we have to check that it has the same type as
Control.Monad.(>>).  Or, more precisely, a compatible type. One 'customer' had
this:

  (>>) :: HB m n mn => m a -> n b -> mn b

So the idea is to generate a local binding for (>>), thus:

        let then72 :: forall a b. m a -> m b -> m b
            then72 = ...something involving the user's (>>)...
        in
        ...the do-expression...

Now the do-expression can proceed using then72, which has exactly
the expected type.

In fact tcSyntaxName just generates the RHS for then72, because we only
want an actual binding in the do-expression case. For literals, we can
just use the expression inline.
-}

tcSyntaxName :: CtOrigin
             -> TcType                  -- Type to instantiate it at
             -> (Name, HsExpr Name)     -- (Standard name, user name)
             -> TcM (Name, HsExpr TcId) -- (Standard name, suitable expression)
-- USED ONLY FOR CmdTop (sigh) ***
-- See Note [CmdSyntaxTable] in HsExpr

tcSyntaxName orig ty (std_nm, HsVar user_nm)
  | std_nm == user_nm
  = do rhs <- newMethodFromName orig std_nm ty
       return (std_nm, rhs)

tcSyntaxName orig ty (std_nm, user_nm_expr) = do
    std_id <- tcLookupId std_nm
    let
        -- C.f. newMethodAtLoc
        ([tv], _, tau)  = tcSplitSigmaTy (idType std_id)
        sigma1          = substTyWith [tv] [ty] tau
        -- Actually, the "tau-type" might be a sigma-type in the
        -- case of locally-polymorphic methods.

    addErrCtxtM (syntaxNameCtxt user_nm_expr orig sigma1) $ do

        -- Check that the user-supplied thing has the
        -- same type as the standard one.
        -- Tiresome jiggling because tcCheckSigma takes a located expression
     span <- getSrcSpanM
     expr <- tcPolyMonoExpr (L span user_nm_expr) sigma1
     return (std_nm, unLoc expr)

syntaxNameCtxt :: HsExpr Name -> CtOrigin -> Type -> TidyEnv
               -> TcRn (TidyEnv, SDoc)
syntaxNameCtxt name orig ty tidy_env
  = do { inst_loc <- getCtLocM orig
       ; let msg = vcat [ ptext (sLit "When checking that") <+> quotes (ppr name)
                          <+> ptext (sLit "(needed by a syntactic construct)")
                        , nest 2 (ptext (sLit "has the required type:")
                                  <+> ppr (tidyType tidy_env ty))
                        , nest 2 (pprCtLoc inst_loc) ]
       ; return (tidy_env, msg) }

{-
************************************************************************
*                                                                      *
                Instances
*                                                                      *
************************************************************************
-}

getOverlapFlag :: Maybe OverlapMode -> TcM OverlapFlag
getOverlapFlag overlap_mode
  = do  { dflags <- getDynFlags
        ; let overlap_ok    = xopt Opt_OverlappingInstances dflags
              incoherent_ok = xopt Opt_IncoherentInstances  dflags
              use x = OverlapFlag { isSafeOverlap = safeLanguageOn dflags
                                  , overlapMode   = x }
              default_oflag | incoherent_ok = use (Incoherent "")
                            | overlap_ok    = use (Overlaps "")
                            | otherwise     = use (NoOverlap "")

              final_oflag = setOverlapModeMaybe default_oflag overlap_mode
        ; return final_oflag }

tcGetInsts :: TcM [ClsInst]
-- Gets the local class instances.
tcGetInsts = fmap tcg_insts getGblEnv

newClsInst :: Maybe OverlapMode -> Name -> [TyVar] -> ThetaType
           -> Class -> [Type] -> TcM ClsInst
newClsInst overlap_mode dfun_name tvs theta clas tys
  = do { (subst, tvs') <- freshenTyVarBndrs tvs
             -- Be sure to freshen those type variables,
             -- so they are sure not to appear in any lookup
       ; let tys'   = substTys subst tys
             theta' = substTheta subst theta
             dfun   = mkDictFunId dfun_name tvs' theta' clas tys'
             -- Substituting in the DFun type just makes sure that
             -- we are using TyVars rather than TcTyVars
             -- Not sure if this is really the right place to do so,
             -- but it'll do fine
       ; oflag <- getOverlapFlag overlap_mode
       ; return (mkLocalInstance dfun oflag tvs' clas tys') }

tcExtendLocalInstEnv :: [ClsInst] -> TcM a -> TcM a
  -- Add new locally-defined instances
tcExtendLocalInstEnv dfuns thing_inside
 = do { traceDFuns dfuns
      ; env <- getGblEnv
      ; (inst_env', cls_insts') <- foldlM addLocalInst
                                          (tcg_inst_env env, tcg_insts env)
                                          dfuns
      ; let env' = env { tcg_insts    = cls_insts'
                       , tcg_inst_env = inst_env' }
      ; setGblEnv env' thing_inside }

addLocalInst :: (InstEnv, [ClsInst]) -> ClsInst -> TcM (InstEnv, [ClsInst])
-- Check that the proposed new instance is OK,
-- and then add it to the home inst env
-- If overwrite_inst, then we can overwrite a direct match
addLocalInst (home_ie, my_insts) ispec
   = do {
         -- Instantiate the dfun type so that we extend the instance
         -- envt with completely fresh template variables
         -- This is important because the template variables must
         -- not overlap with anything in the things being looked up
         -- (since we do unification).
             --
             -- We use tcInstSkolType because we don't want to allocate fresh
             --  *meta* type variables.
             --
             -- We use UnkSkol --- and *not* InstSkol or PatSkol --- because
             -- these variables must be bindable by tcUnifyTys.  See
             -- the call to tcUnifyTys in InstEnv, and the special
             -- treatment that instanceBindFun gives to isOverlappableTyVar
             -- This is absurdly delicate.

             -- Load imported instances, so that we report
             -- duplicates correctly

             -- 'matches'  are existing instance declarations that are less
             --            specific than the new one
             -- 'dups'     are those 'matches' that are equal to the new one
         ; isGHCi <- getIsGHCi
         ; eps    <- getEps
         ; tcg_env <- getGblEnv

           -- In GHCi, we *override* any identical instances
           -- that are also defined in the interactive context
           -- See Note [Override identical instances in GHCi]
         ; let home_ie'
                 | isGHCi    = deleteFromInstEnv home_ie ispec
                 | otherwise = home_ie

               -- If we're compiling sig-of and there's an external duplicate
               -- instance, silently ignore it (that's the instance we're
               -- implementing!)  NB: we still count local duplicate instances
               -- as errors.
               -- See Note [Signature files and type class instances]
<<<<<<< HEAD
               global_ie
                    | isJust (tcg_sig_of tcg_env) = emptyInstEnv
                    | otherwise = eps_inst_env eps
               inst_envs       = InstEnvs { ie_global  = global_ie
                                          , ie_local   = home_ie'
                                          , ie_visible = tcVisibleOrphanMods tcg_env }
               (matches, _, _) = lookupInstEnv False inst_envs cls tys noLazyEqs
               dups            = filter (identicalClsInstHead ispec) (map (\(x,_,_) -> x) matches)

             -- Check functional dependencies
         ; case checkFunDeps inst_envs ispec of
             Just specs -> funDepErr ispec specs
             Nothing    -> return ()
=======
               global_ie | isJust (tcg_sig_of tcg_env) = emptyInstEnv
                         | otherwise = eps_inst_env eps
               inst_envs = InstEnvs { ie_global  = global_ie
                                    , ie_local   = home_ie'
                                    , ie_visible = tcVisibleOrphanMods tcg_env }

             -- Check for inconsistent functional dependencies
         ; let inconsistent_ispecs = checkFunDeps inst_envs ispec
         ; unless (null inconsistent_ispecs) $
           funDepErr ispec inconsistent_ispecs
>>>>>>> 474d4ccc

             -- Check for duplicate instance decls.
         ; let (_tvs, cls, tys) = instanceHead ispec
               (matches, _, _)  = lookupInstEnv False inst_envs cls tys
               dups             = filter (identicalClsInstHead ispec) (map fst matches)
         ; unless (null dups) $
           dupInstErr ispec (head dups)

         ; return (extendInstEnv home_ie' ispec, ispec : my_insts) }

{-
Note [Signature files and type class instances]
~~~~~~~~~~~~~~~~~~~~~~~~~~~~~~~~~~~~~~~~~~~~~~~
Instances in signature files do not have an effect when compiling:
when you compile a signature against an implementation, you will
see the instances WHETHER OR NOT the instance is declared in
the file (this is because the signatures go in the EPS and we
can't filter them out easily.)  This is also why we cannot
place the instance in the hi file: it would show up as a duplicate,
and we don't have instance reexports anyway.

However, you might find them useful when typechecking against
a signature: the instance is a way of indicating to GHC that
some instance exists, in case downstream code uses it.

Implementing this is a little tricky.  Consider the following
situation (sigof03):

 module A where
     instance C T where ...

 module ASig where
     instance C T

When compiling ASig, A.hi is loaded, which brings its instances
into the EPS.  When we process the instance declaration in ASig,
we should ignore it for the purpose of doing a duplicate check,
since it's not actually a duplicate. But don't skip the check
entirely, we still want this to fail (tcfail221):

 module ASig where
     instance C T
     instance C T

Note that in some situations, the interface containing the type
class instances may not have been loaded yet at all.  The usual
situation when A imports another module which provides the
instances (sigof02m):

 module A(module B) where
     import B

See also Note [Signature lazy interface loading].  We can't
rely on this, however, since sometimes we'll have spurious
type class instances in the EPS, see #9422 (sigof02dm)

************************************************************************
*                                                                      *
        Errors and tracing
*                                                                      *
************************************************************************
-}

traceDFuns :: [ClsInst] -> TcRn ()
traceDFuns ispecs
  = traceTc "Adding instances:" (vcat (map pp ispecs))
  where
    pp ispec = hang (ppr (instanceDFunId ispec) <+> colon)
                  2 (ppr ispec)
        -- Print the dfun name itself too

funDepErr :: ClsInst -> [ClsInst] -> TcRn ()
funDepErr ispec ispecs
  = addClsInstsErr (ptext (sLit "Functional dependencies conflict between instance declarations:"))
                    (ispec : ispecs)

dupInstErr :: ClsInst -> ClsInst -> TcRn ()
dupInstErr ispec dup_ispec
  = addClsInstsErr (ptext (sLit "Duplicate instance declarations:"))
                    [ispec, dup_ispec]

addClsInstsErr :: SDoc -> [ClsInst] -> TcRn ()
addClsInstsErr herald ispecs
  = setSrcSpan (getSrcSpan (head sorted)) $
    addErr (hang herald 2 (pprInstances sorted))
 where
   sorted = sortWith getSrcLoc ispecs
   -- The sortWith just arranges that instances are dislayed in order
   -- of source location, which reduced wobbling in error messages,
   -- and is better for users

{-
************************************************************************
*                                                                      *
        Simple functions over evidence variables
*                                                                      *
************************************************************************
-}

---------------- Getting free tyvars -------------------------
tyVarsOfCt :: Ct -> TcTyVarSet
tyVarsOfCt (CTyEqCan { cc_tyvar = tv, cc_rhs = xi })       = extendVarSet (tyVarsOfType xi) tv
tyVarsOfCt (CFunEqCan { cc_tyargs = tys, cc_fsk = fsk })   = extendVarSet (tyVarsOfTypes tys) fsk
tyVarsOfCt (CDictCan { cc_tyargs = tys })                  = tyVarsOfTypes tys
tyVarsOfCt (CIrredEvCan { cc_ev = ev })                    = tyVarsOfType (ctEvPred ev)
tyVarsOfCt (CHoleCan { cc_ev = ev })                       = tyVarsOfType (ctEvPred ev)
tyVarsOfCt (CNonCanonical { cc_ev = ev })                  = tyVarsOfType (ctEvPred ev)
tyVarsOfCt (CInstanceOfCan { cc_lhs = lhs, cc_rhs = rhs }) = tyVarsOfTypes [lhs, rhs]

tyVarsOfCts :: Cts -> TcTyVarSet
tyVarsOfCts = foldrBag (unionVarSet . tyVarsOfCt) emptyVarSet

tyVarsOfWC :: WantedConstraints -> TyVarSet
-- Only called on *zonked* things, hence no need to worry about flatten-skolems
tyVarsOfWC (WC { wc_simple = simple, wc_impl = implic, wc_insol = insol })
  = tyVarsOfCts simple `unionVarSet`
    tyVarsOfBag tyVarsOfImplic implic `unionVarSet`
    tyVarsOfCts insol

tyVarsOfImplic :: Implication -> TyVarSet
-- Only called on *zonked* things, hence no need to worry about flatten-skolems
tyVarsOfImplic (Implic { ic_skols = skols
                       , ic_given = givens, ic_wanted = wanted })
  = (tyVarsOfWC wanted `unionVarSet` tyVarsOfTypes (map evVarPred givens))
    `delVarSetList` skols

tyVarsOfBag :: (a -> TyVarSet) -> Bag a -> TyVarSet
tyVarsOfBag tvs_of = foldrBag (unionVarSet . tvs_of) emptyVarSet<|MERGE_RESOLUTION|>--- conflicted
+++ resolved
@@ -495,21 +495,6 @@
                -- implementing!)  NB: we still count local duplicate instances
                -- as errors.
                -- See Note [Signature files and type class instances]
-<<<<<<< HEAD
-               global_ie
-                    | isJust (tcg_sig_of tcg_env) = emptyInstEnv
-                    | otherwise = eps_inst_env eps
-               inst_envs       = InstEnvs { ie_global  = global_ie
-                                          , ie_local   = home_ie'
-                                          , ie_visible = tcVisibleOrphanMods tcg_env }
-               (matches, _, _) = lookupInstEnv False inst_envs cls tys noLazyEqs
-               dups            = filter (identicalClsInstHead ispec) (map (\(x,_,_) -> x) matches)
-
-             -- Check functional dependencies
-         ; case checkFunDeps inst_envs ispec of
-             Just specs -> funDepErr ispec specs
-             Nothing    -> return ()
-=======
                global_ie | isJust (tcg_sig_of tcg_env) = emptyInstEnv
                          | otherwise = eps_inst_env eps
                inst_envs = InstEnvs { ie_global  = global_ie
@@ -520,12 +505,11 @@
          ; let inconsistent_ispecs = checkFunDeps inst_envs ispec
          ; unless (null inconsistent_ispecs) $
            funDepErr ispec inconsistent_ispecs
->>>>>>> 474d4ccc
 
              -- Check for duplicate instance decls.
          ; let (_tvs, cls, tys) = instanceHead ispec
-               (matches, _, _)  = lookupInstEnv False inst_envs cls tys
-               dups             = filter (identicalClsInstHead ispec) (map fst matches)
+               (matches, _, _)  = lookupInstEnv False inst_envs cls tys noLazyEqs
+               dups             = filter (identicalClsInstHead ispec) (map (\(x,_,_) -> x) matches)
          ; unless (null dups) $
            dupInstErr ispec (head dups)
 
