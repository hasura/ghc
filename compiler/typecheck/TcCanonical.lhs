\begin{code}
{-# OPTIONS -fno-warn-tabs #-}
-- The above warning supression flag is a temporary kludge.
-- While working on this module you are encouraged to remove it and
-- detab the module (please do the detabbing in a separate patch). See
--     http://hackage.haskell.org/trac/ghc/wiki/Commentary/CodingStyle#TabsvsSpaces
-- for details

module TcCanonical(
    canonicalize,
    StopOrContinue (..)
 ) where

#include "HsVersions.h"

import BasicTypes ( IPName )
import TcErrors
import TcRnTypes
import TcType
import Type
import Kind
import TcEvidence
import Class
import TyCon
import TypeRep
import Name ( Name )
import Var
import VarEnv
import Outputable
import Control.Monad    ( when, unless, zipWithM )
import MonadUtils
import Control.Applicative ( (<|>) )

import TrieMap
import VarSet
import TcSMonad
import FastString

import Data.Maybe ( isNothing )

\end{code}


%************************************************************************
%*                                                                      *
%*                      The Canonicaliser                               *
%*                                                                      *
%************************************************************************

Note [Canonicalization]
~~~~~~~~~~~~~~~~~~~~~~~

Canonicalization converts a flat constraint to a canonical form. It is
unary (i.e. treats individual constraints one at a time), does not do
any zonking, but lives in TcS monad because it needs to create fresh
variables (for flattening) and consult the inerts (for efficiency).

The execution plan for canonicalization is the following:
 
  1) Decomposition of equalities happens as necessary until we reach a 
     variable or type family in one side. There is no decomposition step
     for other forms of constraints. 

  2) If, when we decompose, we discover a variable on the head then we 
     look at inert_eqs from the current inert for a substitution for this 
     variable and contine decomposing. Hence we lazily apply the inert 
     substitution if it is needed. 

  3) If no more decomposition is possible, we deeply apply the substitution
     from the inert_eqs and continue with flattening.

  4) During flattening, we examine whether we have already flattened some 
     function application by looking at all the CTyFunEqs with the same 
     function in the inert set. The reason for deeply applying the inert 
     substitution at step (3) is to maximise our chances of matching an 
     already flattened family application in the inert. 

The net result is that a constraint coming out of the canonicalization 
phase cannot be rewritten any further from the inerts (but maybe /it/ can 
rewrite an inert or still interact with an inert in a further phase in the
simplifier.

\begin{code}

-- Informative results of canonicalization
data StopOrContinue 
  = ContinueWith Ct   -- Either no canonicalization happened, or if some did 
                      -- happen, it is still safe to just keep going with this 
                      -- work item. 
  | Stop              -- Some canonicalization happened, extra work is now in 
                      -- the TcS WorkList. 

instance Outputable StopOrContinue where
  ppr Stop             = ptext (sLit "Stop")
  ppr (ContinueWith w) = ptext (sLit "ContinueWith") <+> ppr w


continueWith :: Ct -> TcS StopOrContinue
continueWith = return . ContinueWith

andWhenContinue :: TcS StopOrContinue 
                -> (Ct -> TcS StopOrContinue) 
                -> TcS StopOrContinue
andWhenContinue tcs1 tcs2
  = do { r <- tcs1
       ; case r of
           Stop            -> return Stop
           ContinueWith ct -> tcs2 ct }

\end{code}

Note [Caching for canonicals]
~~~~~~~~~~~~~~~~~~~~~~~~~~~~~ 
Our plan with pre-canonicalization is to be able to solve a constraint really fast from existing
bindings in TcEvBinds. So one may think that the condition (isCNonCanonical) is not necessary. 
However consider the following setup:

InertSet = { [W] d1 : Num t } 
WorkList = { [W] d2 : Num t, [W] c : t ~ Int} 

Now, we prioritize equalities, but in our concrete example (should_run/mc17.hs) the first (d2) constraint 
is dealt with first, because (t ~ Int) is an equality that only later appears in the worklist since it is
pulled out from a nested implication constraint. So, let's examine what happens:
 
   - We encounter work item (d2 : Num t)

   - Nothing is yet in EvBinds, so we reach the interaction with inerts 
     and set:
              d2 := d1 
    and we discard d2 from the worklist. The inert set remains unaffected.

   - Now the equation ([W] c : t ~ Int) is encountered and kicks-out (d1 : Num t) from the inerts.
     Then that equation gets spontaneously solved, perhaps. We end up with:
        InertSet : { [G] c : t ~ Int }
        WorkList : { [W] d1 : Num t} 

   - Now we examine (d1), we observe that there is a binding for (Num t) in the evidence binds and 
     we set: 
             d1 := d2 
     and end up in a loop!

Now, the constraints that get kicked out from the inert set are always Canonical, so by restricting
the use of the pre-canonicalizer to NonCanonical constraints we eliminate this danger. Moreover, for 
canonical constraints we already have good caching mechanisms (effectively the interaction solver) 
and we are interested in reducing things like superclasses of the same non-canonical constraint being 
generated hence I don't expect us to lose a lot by introducing the (isCNonCanonical) restriction.

A similar situation can arise in TcSimplify, at the end of the solve_wanteds function, where constraints
from the inert set are returned as new work -- our substCt ensures however that if they are not rewritten
by subst, they remain canonical and hence we will not attempt to solve them from the EvBinds. If on the 
other hand they did get rewritten and are now non-canonical they will still not match the EvBinds, so we 
are again good.



\begin{code}

-- Top-level canonicalization
-- ~~~~~~~~~~~~~~~~~~~~~~~~~~~~~~~~~~~~~~~~~~~~~~~~~~~~~~~~~~~~~~~~~~~~~~~~~~~~~

canonicalize :: Ct -> TcS StopOrContinue
canonicalize ct@(CNonCanonical { cc_id = ev, cc_flavor = fl, cc_depth  = d })
  = do { traceTcS "canonicalize (non-canonical)" (ppr ct)
       ; {-# SCC "canEvVar" #-}
         canEvVar ev (classifyPredType (evVarPred ev)) d fl }

canonicalize (CDictCan { cc_id = ev, cc_depth = d
                       , cc_flavor = fl
                       , cc_class  = cls
                       , cc_tyargs = xis })
  = {-# SCC "canClass" #-}
    canClass d fl ev cls xis -- Do not add any superclasses
canonicalize (CTyEqCan { cc_id = ev, cc_depth = d
                       , cc_flavor = fl
                       , cc_tyvar  = tv
                       , cc_rhs    = xi })
  = {-# SCC "canEqLeafTyVarLeftRec" #-}
    canEqLeafTyVarLeftRec d fl ev tv xi

canonicalize (CFunEqCan { cc_id = ev, cc_depth = d
                        , cc_flavor = fl
                        , cc_fun    = fn
                        , cc_tyargs = xis1
                        , cc_rhs    = xi2 })
  = {-# SCC "canEqLeafFunEqLeftRec" #-}
    canEqLeafFunEqLeftRec d fl ev (fn,xis1) xi2

canonicalize (CIPCan { cc_id = ev, cc_depth = d
                     , cc_flavor = fl
                     , cc_ip_nm  = nm
                     , cc_ip_ty  = xi })
  = canIP d fl ev nm xi
canonicalize (CIrredEvCan { cc_id = ev, cc_flavor = fl
                          , cc_depth = d
                          , cc_ty = xi })
  = canIrred d fl ev xi


canEvVar :: EvVar -> PredTree 
         -> SubGoalDepth -> CtFlavor -> TcS StopOrContinue
-- Called only for non-canonical EvVars 
canEvVar ev pred_classifier d fl 
  = case pred_classifier of
      ClassPred cls tys -> canClass d fl ev cls tys 
                                        `andWhenContinue` emit_superclasses
      EqPred ty1 ty2    -> canEq    d fl ev ty1 ty2 
                                        `andWhenContinue` emit_kind_constraint
      IPPred nm ty      -> canIP    d fl ev nm ty
      IrredPred ev_ty   -> canIrred d fl ev ev_ty
      TuplePred tys     -> canTuple d fl ev tys
  where emit_superclasses ct@(CDictCan {cc_id = v_new
                                       , cc_tyargs = xis_new, cc_class = cls })
            -- Add superclasses of this one here, See Note [Adding superclasses]. 
            -- But only if we are not simplifying the LHS of a rule. 
          = do { sctxt <- getTcSContext
               ; unless (simplEqsOnly sctxt) $ 
                        newSCWorkFromFlavored d v_new fl cls xis_new
               -- Arguably we should "seq" the coercions if they are derived, 
               -- as we do below for emit_kind_constraint, to allow errors in
               -- superclasses to be executed if deferred to runtime! 
               ; continueWith ct }
        emit_superclasses _ = panic "emit_superclasses of non-class!"

        emit_kind_constraint ct@(CTyEqCan { cc_id = ev, cc_depth = d
                                          , cc_flavor = fl, cc_tyvar = tv
                                          , cc_rhs = ty })
          = do_emit_kind_constraint ct ev d fl (mkTyVarTy tv) ty

        emit_kind_constraint ct@(CFunEqCan { cc_id = ev, cc_depth = d
                                           , cc_flavor = fl
                                           , cc_fun = fn, cc_tyargs = xis1
                                           , cc_rhs = xi2 })
          = do_emit_kind_constraint ct ev d fl (mkTyConApp fn xis1) xi2
        emit_kind_constraint ct = continueWith ct

        do_emit_kind_constraint ct eqv d fl ty1 ty2 
           | compatKind k1 k2 = continueWith ct
           | otherwise
           = do { keqv <- forceNewEvVar kind_co_fl (mkEqPred (k1,k2))
                ; eqv' <- forceNewEvVar fl (mkEqPred (ty1,ty2))
                ; _fl <- case fl of
                   Wanted {}-> setEvBind eqv
                                (mkEvKindCast eqv' (mkTcCoVarCo keqv)) fl
                   Given {} -> setEvBind eqv'
                                (mkEvKindCast eqv (mkTcCoVarCo keqv)) fl
                   Derived {} -> return fl

                ; canEq_ d kind_co_fl keqv k1 k2 -- Emit kind equality
                ; continueWith (ct { cc_id = eqv' }) }
           where k1 = typeKind ty1
                 k2 = typeKind ty2
                 ctxt = mkKindErrorCtxtTcS ty1 k1 ty2 k2
                 -- Always create a Wanted kind equality even if 
                 -- you are decomposing a given constraint.
                 -- NB: DV finds this reasonable for now. Maybe we 
                 --  have to revisit.
                 kind_co_fl
                   | Given (CtLoc _sk_info src_span err_ctxt) _ <- fl
                   = let orig = TypeEqOrigin (UnifyOrigin ty1 ty2)
                         ctloc = pushErrCtxtSameOrigin ctxt $
                                 CtLoc orig src_span err_ctxt
                     in Wanted ctloc
                   | Wanted ctloc <- fl
                   = Wanted (pushErrCtxtSameOrigin ctxt ctloc)
                   | Derived ctloc <- fl
                   = Derived (pushErrCtxtSameOrigin ctxt ctloc)
                   | otherwise 
                   = panic "do_emit_kind_constraint: non-CtLoc inside!"


-- Tuple canonicalisation
-- ~~~~~~~~~~~~~~~~~~~~~~~~~~~~~~~~~~~~~~~~~~~~~~~~~~~~~~~~~~~~~~~~~~~~~~~~~~~~
canTuple :: SubGoalDepth -- Depth 
         -> CtFlavor -> EvVar -> [PredType] -> TcS StopOrContinue
canTuple d fl ev tys
  = do { traceTcS "can_pred" (text "TuplePred!") 
       ; evs <- zipWithM can_pred_tup_one tys [0..]
       ; if (isWanted fl) then 
             do {_unused_fl <- setEvBind ev (EvTupleMk evs) fl
                ; return Stop }
         else return Stop }
  where 
     can_pred_tup_one ty n
          = do { evc <- newEvVar fl ty
               ; let ev' = evc_the_evvar evc
               ; fl' <- if isGivenOrSolved fl then 
                            setEvBind ev' (EvTupleSel ev n) fl
                        else return fl
               ; when (isNewEvVar evc) $
                      addToWork (canEvVar ev' (classifyPredType (evVarPred ev')) d fl')
               ; return ev' }

-- Implicit Parameter Canonicalization
-- ~~~~~~~~~~~~~~~~~~~~~~~~~~~~~~~~~~~~~~~~~~~~~~~~~~~~~~~~~~~~~~~~~~~~~~~~~~~~
canIP :: SubGoalDepth -- Depth 
      -> CtFlavor -> EvVar 
      -> IPName Name -> Type -> TcS StopOrContinue
-- Precondition: EvVar is implicit parameter evidence
canIP d fl v nm ty
  =    -- Note [Canonical implicit parameter constraints] explains why it's 
       -- possible in principle to not flatten, but since flattening applies 
       -- the inert substitution we choose to flatten anyway.
    do { (xi,co) <- flatten d fl (mkIPPred nm ty)
       ; let no_flattening = isTcReflCo co 
       ; if no_flattening then
            let IPPred _ xi_in = classifyPredType xi 
            in continueWith $ CIPCan { cc_id = v, cc_flavor = fl
                                     , cc_ip_nm = nm, cc_ip_ty = xi_in
                                     , cc_depth = d }
         else do { evc <- newEvVar fl xi
                 ; let v_new          = evc_the_evvar evc
                       IPPred _ ip_xi = classifyPredType xi
                 ; fl_new <- case fl of 
                               Wanted {}  -> setEvBind v (EvCast v_new co) fl 
                               Given {}   -> setEvBind v_new (EvCast v (mkTcSymCo co)) fl
                               Derived {} -> return fl
                 ; if isNewEvVar evc then
                       continueWith $ CIPCan { cc_id     = v_new
                                             , cc_flavor = fl_new, cc_ip_nm = nm
                                             , cc_ip_ty  = ip_xi
                                             , cc_depth  = d }
                   else return Stop } }
\end{code}

Note [Canonical implicit parameter constraints]
~~~~~~~~~~~~~~~~~~~~~~~~~~~~~~~~~~~~~~~~~~~~~~~
The type in a canonical implicit parameter constraint doesn't need to
be a xi (type-function-free type) since we can defer the flattening
until checking this type for equality with another type.  If we
encounter two IP constraints with the same name, they MUST have the
same type, and at that point we can generate a flattened equality
constraint between the types.  (On the other hand, the types in two
class constraints for the same class MAY be equal, so they need to be
flattened in the first place to facilitate comparing them.)
\begin{code}

-- Class Canonicalization
-- ~~~~~~~~~~~~~~~~~~~~~~~~~~~~~~~~~~~~~~~~~~~~~~~~~~~~~~~~~~~~~~~~~~~~~~~~~~~~

canClass :: SubGoalDepth -- Depth
         -> CtFlavor -> EvVar  
         -> Class -> [Type] -> TcS StopOrContinue
-- Precondition: EvVar is class evidence 
-- Note: Does NOT add superclasses, but the /caller/ is responsible for adding them!
canClass d fl v cls tys
  = do { -- sctx <- getTcSContext
       ; (xis, cos) <- flattenMany d fl tys
       ; let co = mkTcTyConAppCo (classTyCon cls) cos 
             xi = mkClassPred cls xis

       ; let no_flattening = all isTcReflCo cos
                  -- No flattening, continue with canonical
       ; if no_flattening then 
             continueWith $ CDictCan { cc_id = v, cc_flavor = fl
                                     , cc_tyargs = xis, cc_class = cls
                                     , cc_depth = d }
                   -- Flattening happened
         else do { evc <- newEvVar fl xi
                 ; let v_new = evc_the_evvar evc
                 ; fl_new <- case fl of
                     Wanted  {} -> setEvBind v (EvCast v_new co) fl
                     Given   {} -> setEvBind v_new (EvCast v (mkTcSymCo co)) fl
                     Derived {} -> return fl
                    -- Continue only if flat constraint is new
                 ; if isNewEvVar evc then
                        continueWith $ CDictCan { cc_id = v_new, cc_flavor = fl_new
                                                , cc_tyargs = xis, cc_class = cls
                                                , cc_depth  = d }
                   else return Stop } }
\end{code}

Note [Adding superclasses]
~~~~~~~~~~~~~~~~~~~~~~~~~~ 
Since dictionaries are canonicalized only once in their lifetime, the
place to add their superclasses is canonicalisation (The alternative
would be to do it during constraint solving, but we'd have to be
extremely careful to not repeatedly introduced the same superclass in
our worklist). Here is what we do:

For Givens: 
       We add all their superclasses as Givens. 

For Wanteds: 
       Generally speaking we want to be able to add superclasses of 
       wanteds for two reasons:

       (1) Oportunities for improvement. Example: 
                  class (a ~ b) => C a b 
           Wanted constraint is: C alpha beta 
           We'd like to simply have C alpha alpha. Similar 
           situations arise in relation to functional dependencies. 
           
       (2) To have minimal constraints to quantify over: 
           For instance, if our wanted constraint is (Eq a, Ord a) 
           we'd only like to quantify over Ord a. 

       To deal with (1) above we only add the superclasses of wanteds
       which may lead to improvement, that is: equality superclasses or 
       superclasses with functional dependencies. 

       We deal with (2) completely independently in TcSimplify. See 
       Note [Minimize by SuperClasses] in TcSimplify. 


       Moreover, in all cases the extra improvement constraints are 
       Derived. Derived constraints have an identity (for now), but 
       we don't do anything with their evidence. For instance they 
       are never used to rewrite other constraints. 

       See also [New Wanted Superclass Work] in TcInteract. 


For Deriveds: 
       We do nothing.

Here's an example that demonstrates why we chose to NOT add
superclasses during simplification: [Comes from ticket #4497]
 
   class Num (RealOf t) => Normed t
   type family RealOf x

Assume the generated wanted constraint is: 
   RealOf e ~ e, Normed e 
If we were to be adding the superclasses during simplification we'd get: 
   Num uf, Normed e, RealOf e ~ e, RealOf e ~ uf 
==> 
   e ~ uf, Num uf, Normed e, RealOf e ~ e 
==> [Spontaneous solve] 
   Num uf, Normed uf, RealOf uf ~ uf 

While looks exactly like our original constraint. If we add the superclass again we'd loop. 
By adding superclasses definitely only once, during canonicalisation, this situation can't 
happen.

\begin{code}

newSCWorkFromFlavored :: SubGoalDepth -- Depth
                      -> EvVar -> CtFlavor -> Class -> [Xi] -> TcS ()
-- Returns superclasses, see Note [Adding superclasses]
newSCWorkFromFlavored d ev flavor cls xis 
  | isDerived flavor 
  = return ()  -- Deriveds don't yield more superclasses because we will
               -- add them transitively in the case of wanteds. 

  | Just gk <- isGiven_maybe flavor 
  = case gk of 
      GivenOrig -> do { let sc_theta = immSuperClasses cls xis 
                      ; sc_vars <- mapM (newEvVar flavor) sc_theta
                      ; sc_cts <- zipWithM (\scv ev_trm -> 
                                                do { let sc_evvar = evc_the_evvar scv
                                                   ; _unused_fl <- setEvBind sc_evvar ev_trm flavor
                                                      -- unused because it's the same
                                                   ; return $ 
                                                     CNonCanonical { cc_id = sc_evvar
                                                                   , cc_flavor = flavor
                                                                   , cc_depth = d }}) 
                                           sc_vars [EvSuperClass ev n | n <- [0..]]
                        -- Emit now, canonicalize later in a lazier fashion
                      ; traceTcS "newSCWorkFromFlavored" $
                                 text "Emitting superclass work:" <+> ppr sc_cts
                      ; updWorkListTcS $ appendWorkListCt sc_cts }
      GivenSolved {} -> return ()
      -- Seems very dangerous to add the superclasses for dictionaries that may be 
      -- partially solved because we may end up with evidence loops.

  | isEmptyVarSet (tyVarsOfTypes xis)
  = return () -- Wanteds with no variables yield no deriveds.
              -- See Note [Improvement from Ground Wanteds]

  | otherwise -- Wanted case, just add those SC that can lead to improvement. 
  = do { let sc_rec_theta = transSuperClasses cls xis 
             impr_theta   = filter is_improvement_pty sc_rec_theta 
             Wanted wloc  = flavor
       ; sc_cts <- mapM (\pty -> do { scv <- newEvVar (Derived wloc) pty
                                    ; if isNewEvVar scv then 
                                          return [ CNonCanonical { cc_id = evc_the_evvar scv
                                                                 , cc_flavor = Derived wloc
                                                                 , cc_depth = d } ]  
                                      else return [] }
                        ) impr_theta
       ; let sc_cts_flat = concat sc_cts
       ; traceTcS "newSCWorkFromFlavored" (text "Emitting superclass work:" <+> ppr sc_cts_flat)
       ; updWorkListTcS $ appendWorkListCt sc_cts_flat }

is_improvement_pty :: PredType -> Bool 
-- Either it's an equality, or has some functional dependency
is_improvement_pty ty = go (classifyPredType ty)
  where
    go (EqPred {})         = True 
    go (ClassPred cls _tys) = not $ null fundeps
      where (_,fundeps) = classTvsFds cls
    go (IPPred {})         = False
    go (TuplePred ts)      = any is_improvement_pty ts
    go (IrredPred {})      = True -- Might have equalities after reduction?
\end{code}



\begin{code}
-- Irreducibles canonicalization
-- ~~~~~~~~~~~~~~~~~~~~~~~~~~~~~~~~~~~~~~~~~~~~~~~~~~~~~~~~~~~~~~~~~~~~~~~~~~~~
canIrred :: SubGoalDepth -- Depth
         -> CtFlavor -> EvVar -> TcType -> TcS StopOrContinue
-- Precondition: ty not a tuple and no other evidence form
canIrred d fl v ty 
  = do { traceTcS "can_pred" (text "IrredPred = " <+> ppr ty) 
       ; (xi,co) <- flatten d fl ty -- co :: xi ~ ty
       ; let no_flattening = xi `eqType` ty 
                             -- In this particular case it is not safe to 
                             -- say 'isTcReflCo' because the new constraint may
                             -- be reducible!
       ; if no_flattening then
            continueWith $ CIrredEvCan { cc_id = v, cc_flavor = fl
                                       , cc_ty = xi, cc_depth  = d }
         else do
      {   -- Flattening consults and applies family equations from the
          -- inerts, so 'xi' may become reducible. So just recursively
          -- canonicalise the resulting evidence variable
        evc <- newEvVar fl xi
      ; let v' = evc_the_evvar evc
      ; fl' <- case fl of 
          Wanted  {} -> setEvBind v (EvCast v' co) fl
          Given   {} -> setEvBind v' (EvCast v (mkTcSymCo co)) fl
          Derived {} -> return fl
      
      ; if isNewEvVar evc then 
            canEvVar v' (classifyPredType (evVarPred v')) d fl'
        else
            return Stop }
      }

\end{code}

%************************************************************************
%*                                                                      *
%*        Flattening (eliminating all function symbols)                 *
%*                                                                      *
%************************************************************************

Note [Flattening]
~~~~~~~~~~~~~~~~~~~~
  flatten ty  ==>   (xi, cc)
    where
      xi has no type functions
      cc = Auxiliary given (equality) constraints constraining
           the fresh type variables in xi.  Evidence for these 
           is always the identity coercion, because internally the
           fresh flattening skolem variables are actually identified
           with the types they have been generated to stand in for.

Note that it is flatten's job to flatten *every type function it sees*.
flatten is only called on *arguments* to type functions, by canEqGiven.

Recall that in comments we use alpha[flat = ty] to represent a
flattening skolem variable alpha which has been generated to stand in
for ty.

----- Example of flattening a constraint: ------
  flatten (List (F (G Int)))  ==>  (xi, cc)
    where
      xi  = List alpha
      cc  = { G Int ~ beta[flat = G Int],
              F beta ~ alpha[flat = F beta] }
Here
  * alpha and beta are 'flattening skolem variables'.
  * All the constraints in cc are 'given', and all their coercion terms 
    are the identity.

NB: Flattening Skolems only occur in canonical constraints, which
are never zonked, so we don't need to worry about zonking doing
accidental unflattening.

Note that we prefer to leave type synonyms unexpanded when possible,
so when the flattener encounters one, it first asks whether its
transitive expansion contains any type function applications.  If so,
it expands the synonym and proceeds; if not, it simply returns the
unexpanded synonym.

\begin{code}

-- Flatten a bunch of types all at once.
flattenMany :: SubGoalDepth -- Depth
            -> CtFlavor -> [Type] -> TcS ([Xi], [TcCoercion])
-- Coercions :: Xi ~ Type 
-- Returns True iff (no flattening happened)
flattenMany d ctxt tys 
  = -- pprTrace "flattenMany" empty $
    go tys 
  where go []       = return ([],[])
        go (ty:tys) = do { (xi,co)    <- flatten d ctxt ty
                         ; (xis,cos)  <- go tys
                         ; return (xi:xis,co:cos) }

-- Flatten a type to get rid of type function applications, returning
-- the new type-function-free type, and a collection of new equality
-- constraints.  See Note [Flattening] for more detail.
flatten :: SubGoalDepth -- Depth
        -> CtFlavor -> TcType -> TcS (Xi, TcCoercion)
-- Postcondition: Coercion :: Xi ~ TcType
flatten d ctxt ty 
  | Just ty' <- tcView ty
  = do { (xi, co) <- flatten d ctxt ty'
<<<<<<< HEAD
       ; return (xi,co) }
	
       -- DV: The following is tedious to do but maybe we should return to this
       -- Preserve type synonyms if possible
       -- ; if no_flattening
       --   then return (xi, mkTcReflCo xi,no_flattening) -- Importantly, not xi!
       --   else return (xi,co,no_flattening) 
       -- }


flatten _ _ xi@(LiteralTy _) = return (xi, mkTcReflCo xi)

flatten d ctxt v@(TyVarTy _)
=======
       ; return (xi,co) } 

flatten d ctxt (TyVarTy tv)
>>>>>>> b0c0205e
  = do { ieqs <- getInertEqs
       ; let mco = tv_eq_subst (fst ieqs) tv  -- co : v ~ ty
       ; case mco of -- Done, but make sure the kind is zonked
           Nothing -> 
               do { let knd = tyVarKind tv
                  ; (new_knd,_kind_co) <- flatten d ctxt knd
                  ; let ty = mkTyVarTy (setVarType tv new_knd)
                  ; return (ty, mkTcReflCo ty) }
           -- NB recursive call. 
           -- Why? See Note [Non-idempotent inert substitution]
           -- Actually, I think applying the substition just twice will suffice
           Just (co,ty) -> 
               do { (ty_final,co') <- flatten d ctxt ty
                  ; return (ty_final, co' `mkTcTransCo` mkTcSymCo co) } }  
  where tv_eq_subst subst tv
          | Just (ct,co) <- lookupVarEnv subst tv
          , cc_flavor ct `canRewrite` ctxt
          = Just (co,cc_rhs ct)
          | otherwise = Nothing

\end{code}

Note [Non-idempotent inert substitution]
~~~~~~~~~~~~~~~~~~~~~~~~~~~~~~~~~~~~~~~~

The inert substitution is not idempotent in the broad sense. It is only idempotent in 
that it cannot rewrite the RHS of other inert equalities any further. An example of such 
an inert substitution is:

 [Ś] g1 : ta8 ~ ta4
 [W] g2 : ta4 ~ a5Fj

Observe that the wanted cannot rewrite the solved goal, despite the fact that ta4 appears on
an RHS of an equality. Now, imagine a constraint:

 [W] g3: ta8 ~ Int 

coming in. If we simply apply once the inert substitution we will get: 

 [W] g3_1: ta4 ~ Int 

and because potentially ta4 is untouchable we will try to insert g3_1 in the inert set, 
getting a panic since the inert only allows ONE equation per LHS type variable (as it 
should).

For this reason, when we reach to flatten a type variable, we flatten it recursively, 
so that we can make sure that the inert substitution /is/ fully applied.

This insufficient rewriting was the reason for #5668.

\begin{code}


flatten d ctxt (AppTy ty1 ty2)
  = do { (xi1,co1) <- flatten d ctxt ty1
       ; (xi2,co2) <- flatten d ctxt ty2
       ; return (mkAppTy xi1 xi2, mkTcAppCo co1 co2) }

flatten d ctxt (FunTy ty1 ty2)
  = do { (xi1,co1) <- flatten d ctxt ty1
       ; (xi2,co2) <- flatten d ctxt ty2
       ; return (mkFunTy xi1 xi2, mkTcFunCo co1 co2) }

flatten d fl (TyConApp tc tys)
  -- For a normal type constructor or data family application, we just
  -- recursively flatten the arguments.
  | not (isSynFamilyTyCon tc)
    = do { (xis,cos) <- flattenMany d fl tys
         ; return (mkTyConApp tc xis, mkTcTyConAppCo tc cos) }

  -- Otherwise, it's a type function application, and we have to
  -- flatten it away as well, and generate a new given equality constraint
  -- between the application and a newly generated flattening skolem variable.
  | otherwise
  = ASSERT( tyConArity tc <= length tys )	-- Type functions are saturated
      do { (xis, cos) <- flattenMany d fl tys
         ; let (xi_args, xi_rest)  = splitAt (tyConArity tc) xis
	       	 -- The type function might be *over* saturated
		 -- in which case the remaining arguments should
		 -- be dealt with by AppTys
               fam_ty = mkTyConApp tc xi_args
         ; (ret_co, rhs_xi, ct) <-
             do { is_cached <- getCachedFlatEq tc xi_args fl Any
                ; case is_cached of
                    Just (rhs_xi,ret_eq) -> 
                        do { traceTcS "is_cached!" $ ppr ret_eq
                           ; return (ret_eq, rhs_xi, []) }
                    Nothing
                        | isGivenOrSolved fl ->
                            do { rhs_xi_var <- newFlattenSkolemTy fam_ty
                               ; (fl',eqv) 
                                   <- newGivenEqVar fl fam_ty rhs_xi_var (mkTcReflCo fam_ty)
                               ; let ct  = CFunEqCan { cc_id     = eqv
                                                     , cc_flavor = fl' -- Given
                                                     , cc_fun    = tc 
                                                     , cc_tyargs = xi_args 
                                                     , cc_rhs    = rhs_xi_var 
                                                     , cc_depth  = d }
                                           -- Update the flat cache: just an optimisation!
                               ; updateFlatCache eqv fl' tc xi_args rhs_xi_var WhileFlattening
                               ; return (mkTcCoVarCo eqv, rhs_xi_var, [ct]) }
                        | otherwise ->
                    -- Derived or Wanted: make a new /unification/ flatten variable
                            do { rhs_xi_var <- newFlexiTcSTy (typeKind fam_ty)
                               ; let wanted_flavor = mkWantedFlavor fl
                               ; evc <- newEqVar wanted_flavor fam_ty rhs_xi_var
                               ; let eqv = evc_the_evvar evc -- Not going to be cached
                                     ct = CFunEqCan { cc_id = eqv
                                                    , cc_flavor = wanted_flavor
                                                    -- Always Wanted, not Derived
                                                    , cc_fun = tc
                                                    , cc_tyargs = xi_args
                                                    , cc_rhs    = rhs_xi_var 
                                                    , cc_depth  = d }
                                          -- Update the flat cache: just an optimisation!
                               ; updateFlatCache eqv fl tc xi_args rhs_xi_var WhileFlattening
                               ; return (mkTcCoVarCo eqv, rhs_xi_var, [ct]) } }

           -- Emit the flat constraints
         ; updWorkListTcS $ appendWorkListEqs ct

         ; let (cos_args, cos_rest) = splitAt (tyConArity tc) cos
         ; return ( mkAppTys rhs_xi xi_rest    -- NB mkAppTys: rhs_xi might not be a type variable
	   	    	     	    	       --    cf Trac #5655
                  , mkTcAppCos (mkTcSymCo ret_co `mkTcTransCo` mkTcTyConAppCo tc cos_args)
                               cos_rest
                  ) }


flatten d ctxt ty@(ForAllTy {})
-- We allow for-alls when, but only when, no type function
-- applications inside the forall involve the bound type variables.
  = do { let (tvs, rho) = splitForAllTys ty
       ; when (under_families tvs rho) $ flattenForAllErrorTcS ctxt ty
       ; (rho', co) <- flatten d ctxt rho
       ; return (mkForAllTys tvs rho', foldr mkTcForAllCo co tvs) }

  where under_families tvs rho 
            = go (mkVarSet tvs) rho 
            where go _bound (TyVarTy _tv) = False
                  go _ (LiteralTy _) = False
                  go bound (TyConApp tc tys)
                      | isSynFamilyTyCon tc
                      , (args,rest) <- splitAt (tyConArity tc) tys
                      = (tyVarsOfTypes args `intersectsVarSet` bound) || any (go bound) rest
                      | otherwise = any (go bound) tys
                  go bound (FunTy arg res)  = go bound arg || go bound res
                  go bound (AppTy fun arg)  = go bound fun || go bound arg
                  go bound (ForAllTy tv ty) = go (bound `extendVarSet` tv) ty


getCachedFlatEq :: TyCon -> [Xi] -> CtFlavor 
                -> FlatEqOrigin
                -> TcS (Maybe (Xi, TcCoercion))
-- Returns a coercion between (TyConApp tc xi_args ~ xi) if such an inert item exists
-- But also applies the substitution to the item via calling flatten recursively
getCachedFlatEq tc xi_args fl feq_origin
  = do { let pty = mkTyConApp tc xi_args
       ; traceTcS "getCachedFlatEq" $ ppr (mkTyConApp tc xi_args)
       ; flat_cache <- getTcSEvVarFlatCache
       ; inerts <- getTcSInerts
       ; case lookupFunEq pty fl (inert_funeqs inerts) of
           Nothing 
               -> lookup_in_flat_cache pty flat_cache
           res -> return res }
  where lookup_in_flat_cache pty flat_cache 
          = case lookupTM pty flat_cache of
              Just (co',(xi',fl',when_generated)) -- ev' :: (TyConApp tc xi_args) ~ xi'
               | fl' `canRewrite` fl
               , feq_origin `origin_matches` when_generated
               -> do { traceTcS "getCachedFlatEq" $ text "success!"
                     ; (xi'',co) <- flatten 0 fl' xi' -- co :: xi'' ~ xi'
                                    -- The only purpose of this flattening is to apply the
                                    -- inert substitution (since everything in the flat cache
                                    -- by construction will have a family-free RHS.
                     ; return $ Just (xi'', co' `mkTcTransCo` (mkTcSymCo co)) }
              _ -> do { traceTcS "getCachedFlatEq" $ text "failure!" <+> pprEvVarCache flat_cache
                      ; return Nothing }

-----------------
addToWork :: TcS StopOrContinue -> TcS ()
addToWork tcs_action = tcs_action >>= stop_or_emit
  where stop_or_emit Stop              = return ()
        stop_or_emit (ContinueWith ct) = updWorkListTcS $ 
                                         extendWorkListCt ct

canEqEvVarsCreated :: SubGoalDepth 
                   -> [CtFlavor] -> [EvVarCreated] -> [Type] -> [Type]
                   -> TcS StopOrContinue
canEqEvVarsCreated _d _fl [] _ _    = return Stop
canEqEvVarsCreated d (fl:fls) (evc:evcs) (ty1:tys1) (ty2:tys2) 
  | isNewEvVar evc 
  = let do_one evc0 sy1 sy2
          | isNewEvVar evc0 
          = canEq_ d fl (evc_the_evvar evc0) sy1 sy2
          | otherwise = return ()
    in do { _unused <- zipWith3M do_one evcs tys1 tys2 
          ; canEq d fl (evc_the_evvar evc) ty1 ty2 }
  | otherwise 
  = canEqEvVarsCreated d fls evcs tys1 tys2
canEqEvVarsCreated _ _ _ _ _ = return Stop


canEq_ :: SubGoalDepth 
       -> CtFlavor -> EqVar -> Type -> Type -> TcS ()
canEq_ d fl eqv ty1 ty2 = addToWork (canEq d fl eqv ty1 ty2)

canEq :: SubGoalDepth 
      -> CtFlavor -> EqVar -> Type -> Type -> TcS StopOrContinue
canEq _d fl eqv ty1 ty2
  | eqType ty1 ty2	-- Dealing with equality here avoids
    	     	 	-- later spurious occurs checks for a~a
  = do { when (isWanted fl) $ 
              do { _ <- setEqBind eqv (mkTcReflCo ty1) fl; return () }
       ; return Stop }

-- Split up an equality between function types into two equalities.
canEq d fl eqv (FunTy s1 t1) (FunTy s2 t2)
  = do { argeqv <- newEqVar fl s1 s2
       ; reseqv <- newEqVar fl t1 t2
       ; let argeqv_v = evc_the_evvar argeqv
             reseqv_v = evc_the_evvar reseqv
       ; (fl1,fl2) <- case fl of
           Wanted {} ->
               do { _ <- setEqBind eqv (mkTcFunCo (mkTcCoVarCo argeqv_v) (mkTcCoVarCo reseqv_v)) fl
                  ; return (fl,fl) }
           Given {} ->
               do { fl1 <- setEqBind argeqv_v (mkTcNthCo 0 (mkTcCoVarCo eqv)) fl
                  ; fl2 <- setEqBind reseqv_v (mkTcNthCo 1 (mkTcCoVarCo eqv)) fl 
                  ; return (fl1,fl2)
                  }
           Derived {} ->
               return (fl,fl)

       ; canEqEvVarsCreated d [fl2,fl1] [reseqv,argeqv] [t1,s1] [t2,s2] }

-- If one side is a variable, orient and flatten,
-- WITHOUT expanding type synonyms, so that we tend to 
-- substitute a ~ Age rather than a ~ Int when @type Age = Int@
canEq d fl eqv ty1@(TyVarTy {}) ty2 
  = canEqLeaf d fl eqv ty1 ty2
canEq d fl eqv ty1 ty2@(TyVarTy {})
  = canEqLeaf d fl eqv ty1 ty2

canEq d fl eqv ty1@(TyConApp fn tys) ty2 
  | isSynFamilyTyCon fn, length tys == tyConArity fn
  = canEqLeaf d fl eqv ty1 ty2
canEq d fl eqv ty1 ty2@(TyConApp fn tys)
  | isSynFamilyTyCon fn, length tys == tyConArity fn
  = canEqLeaf d fl eqv ty1 ty2

canEq d fl eqv (TyConApp tc1 tys1) (TyConApp tc2 tys2)
  | isDecomposableTyCon tc1 && isDecomposableTyCon tc2
  , tc1 == tc2
  , length tys1 == length tys2
  = -- Generate equalities for each of the corresponding arguments
    do { let (kis1,  tys1') = span isKind tys1
             (_kis2, tys2') = span isKind tys2
       ; let kicos = map mkTcReflCo kis1

       ; argeqvs <- zipWithM (newEqVar fl) tys1' tys2'
       ; fls <- case fl of 
           Wanted {} -> 
             do { _ <- setEqBind eqv
                         (mkTcTyConAppCo tc1 (kicos ++ map (mkTcCoVarCo . evc_the_evvar) argeqvs)) fl
                ; return (map (\_ -> fl) argeqvs) }
           Given {} ->
             let do_one argeqv n = setEqBind (evc_the_evvar argeqv) 
                                             (mkTcNthCo n (mkTcCoVarCo eqv)) fl
             in zipWithM do_one argeqvs [(length kicos)..]
           Derived {} -> return (map (\_ -> fl) argeqvs)

       ; canEqEvVarsCreated d fls argeqvs tys1' tys2' }

-- See Note [Equality between type applications]
--     Note [Care with type applications] in TcUnify
canEq d fl eqv ty1 ty2
  | Nothing <- tcView ty1  -- Naked applications ONLY
  , Nothing <- tcView ty2  -- See Note [Naked given applications]
  , Just (s1,t1) <- tcSplitAppTy_maybe ty1
  , Just (s2,t2) <- tcSplitAppTy_maybe ty2
  = ASSERT( not (isKind t1) && not (isKind t2) )
    if isGivenOrSolved fl then 
        do { traceTcS "canEq/(app case)" $
                text "Ommitting decomposition of given equality between: " 
                    <+> ppr ty1 <+> text "and" <+> ppr ty2
                   -- We cannot decompose given applications
                   -- because we no longer have 'left' and 'right'
           ; return Stop }
    else
        do { evc1 <- newEqVar fl s1 s2
           ; evc2 <- newEqVar fl t1 t2
           ; let eqv1 = evc_the_evvar evc1
                 eqv2 = evc_the_evvar evc2
 
           ; when (isWanted fl) $
                  do { _ <- setEqBind eqv (mkTcAppCo (mkTcCoVarCo eqv1) (mkTcCoVarCo eqv2)) fl
                     ; return () }
           
           ; canEqEvVarsCreated d [fl,fl] [evc1,evc2] [s1,t1] [s2,t2] }


canEq d fl eqv s1@(ForAllTy {}) s2@(ForAllTy {})
 | tcIsForAllTy s1, tcIsForAllTy s2, 
   Wanted {} <- fl 
 = canEqFailure d fl eqv
 | otherwise
 = do { traceTcS "Ommitting decomposition of given polytype equality" (pprEq s1 s2)
      ; return Stop }

-- Finally expand any type synonym applications.
canEq d fl eqv ty1 ty2 | Just ty1' <- tcView ty1 = canEq d fl eqv ty1' ty2
canEq d fl eqv ty1 ty2 | Just ty2' <- tcView ty2 = canEq d fl eqv ty1 ty2'
canEq d fl eqv _ _                               = canEqFailure d fl eqv

canEqFailure :: SubGoalDepth 
             -> CtFlavor -> EvVar -> TcS StopOrContinue
canEqFailure d fl eqv = do { emitFrozenError fl eqv d; return Stop }
\end{code}

Note [Naked given applications]
~~~~~~~~~~~~~~~~~~~~~~~~~~~~~~~
Consider: 
   data A a 
   type T a = A a 
and the given equality:  
   [G] A a ~ T Int 
We will reach the case canEq where we do a tcSplitAppTy_maybe, but if
we dont have the guards (Nothing <- tcView ty1) (Nothing <- tcView
ty2) then the given equation is going to fall through and get
completely forgotten!

What we want instead is this clause to apply only when there is no
immediate top-level synonym; if there is one it will be later on
unfolded by the later stages of canEq.

Test-case is in typecheck/should_compile/GivenTypeSynonym.hs


Note [Equality between type applications]
~~~~~~~~~~~~~~~~~~~~~~~~~~~~~~~~~~~~~~~~~
If we see an equality of the form s1 t1 ~ s2 t2 we can always split
it up into s1 ~ s2 /\ t1 ~ t2, since s1 and s2 can't be type
functions (type functions use the TyConApp constructor, which never
shows up as the LHS of an AppTy).  Other than type functions, types
in Haskell are always 

  (1) generative: a b ~ c d implies a ~ c, since different type
      constructors always generate distinct types

  (2) injective: a b ~ a d implies b ~ d; we never generate the
      same type from different type arguments.


Note [Canonical ordering for equality constraints]
~~~~~~~~~~~~~~~~~~~~~~~~~~~~~~~~~~~~~~~~~~~~~~~~~~
Implemented as (<+=) below:

  - Type function applications always come before anything else.  
  - Variables always come before non-variables (other than type
      function applications).

Note that we don't need to unfold type synonyms on the RHS to check
the ordering; that is, in the rules above it's OK to consider only
whether something is *syntactically* a type function application or
not.  To illustrate why this is OK, suppose we have an equality of the
form 'tv ~ S a b c', where S is a type synonym which expands to a
top-level application of the type function F, something like

  type S a b c = F d e

Then to canonicalize 'tv ~ S a b c' we flatten the RHS, and since S's
expansion contains type function applications the flattener will do
the expansion and then generate a skolem variable for the type
function application, so we end up with something like this:

  tv ~ x
  F d e ~ x

where x is the skolem variable.  This is one extra equation than
absolutely necessary (we could have gotten away with just 'F d e ~ tv'
if we had noticed that S expanded to a top-level type function
application and flipped it around in the first place) but this way
keeps the code simpler.

Unlike the OutsideIn(X) draft of May 7, 2010, we do not care about the
ordering of tv ~ tv constraints.  There are several reasons why we
might:

  (1) In order to be able to extract a substitution that doesn't
      mention untouchable variables after we are done solving, we might
      prefer to put touchable variables on the left. However, in and
      of itself this isn't necessary; we can always re-orient equality
      constraints at the end if necessary when extracting a substitution.

  (2) To ensure termination we might think it necessary to put
      variables in lexicographic order. However, this isn't actually 
      necessary as outlined below.

While building up an inert set of canonical constraints, we maintain
the invariant that the equality constraints in the inert set form an
acyclic rewrite system when viewed as L-R rewrite rules.  Moreover,
the given constraints form an idempotent substitution (i.e. none of
the variables on the LHS occur in any of the RHS's, and type functions
never show up in the RHS at all), the wanted constraints also form an
idempotent substitution, and finally the LHS of a given constraint
never shows up on the RHS of a wanted constraint.  There may, however,
be a wanted LHS that shows up in a given RHS, since we do not rewrite
given constraints with wanted constraints.

Suppose we have an inert constraint set


  tg_1 ~ xig_1         -- givens
  tg_2 ~ xig_2
  ...
  tw_1 ~ xiw_1         -- wanteds
  tw_2 ~ xiw_2
  ...

where each t_i can be either a type variable or a type function
application. Now suppose we take a new canonical equality constraint,
t' ~ xi' (note among other things this means t' does not occur in xi')
and try to react it with the existing inert set.  We show by induction
on the number of t_i which occur in t' ~ xi' that this process will
terminate.

There are several ways t' ~ xi' could react with an existing constraint:

TODO: finish this proof.  The below was for the case where the entire
inert set is an idempotent subustitution...

(b) We could have t' = t_j for some j.  Then we obtain the new
    equality xi_j ~ xi'; note that neither xi_j or xi' contain t_j.  We
    now canonicalize the new equality, which may involve decomposing it
    into several canonical equalities, and recurse on these.  However,
    none of the new equalities will contain t_j, so they have fewer
    occurrences of the t_i than the original equation.

(a) We could have t_j occurring in xi' for some j, with t' /=
    t_j. Then we substitute xi_j for t_j in xi' and continue.  However,
    since none of the t_i occur in xi_j, we have decreased the
    number of t_i that occur in xi', since we eliminated t_j and did not
    introduce any new ones.

\begin{code}
data TypeClassifier 
  = FskCls TcTyVar      -- ^ Flatten skolem 
  | VarCls TcTyVar      -- ^ Non-flatten-skolem variable 
  | FunCls TyCon [Type] -- ^ Type function, exactly saturated
  | OtherCls TcType     -- ^ Neither of the above

{- Useless these days! 
unClassify :: TypeClassifier -> TcType
unClassify (VarCls tv)      = TyVarTy tv
unClassify (FskCls tv) = TyVarTy tv 
unClassify (FunCls fn tys)  = TyConApp fn tys
unClassify (OtherCls ty)    = ty
-} 

classify :: TcType -> TypeClassifier

classify (TyVarTy tv) 
  | isTcTyVar tv, 
    FlatSkol {} <- tcTyVarDetails tv = FskCls tv
  | otherwise                        = VarCls tv
classify (TyConApp tc tys) | isSynFamilyTyCon tc
                           , tyConArity tc == length tys
                           = FunCls tc tys
classify ty                | Just ty' <- tcView ty
	                   = case classify ty' of
                               OtherCls {} -> OtherCls ty
                               var_or_fn   -> var_or_fn
                           | otherwise 
                           = OtherCls ty

-- See note [Canonical ordering for equality constraints].
reOrient :: CtFlavor -> TypeClassifier -> TypeClassifier -> Bool	
-- (t1 `reOrient` t2) responds True 
--   iff we should flip to (t2~t1)
-- We try to say False if possible, to minimise evidence generation
--
-- Postcondition: After re-orienting, first arg is not OTherCls
reOrient _fl (OtherCls {}) (FunCls {})   = True
reOrient _fl (OtherCls {}) (FskCls {})   = True
reOrient _fl (OtherCls {}) (VarCls {})   = True
reOrient _fl (OtherCls {}) (OtherCls {}) = panic "reOrient"  -- One must be Var/Fun

reOrient _fl (FunCls {})   (VarCls _tv)  = False  
  -- But consider the following variation: isGiven fl && isMetaTyVar tv

  -- See Note [No touchables as FunEq RHS] in TcSMonad
reOrient _fl (FunCls {}) _                = False             -- Fun/Other on rhs

reOrient _fl (VarCls {}) (FunCls {})      = True 

reOrient _fl (VarCls {}) (FskCls {})      = False

reOrient _fl (VarCls {})  (OtherCls {})   = False
reOrient _fl (VarCls tv1)  (VarCls tv2)  
  | isMetaTyVar tv2 && not (isMetaTyVar tv1) = True 
  | otherwise                                = False 
  -- Just for efficiency, see CTyEqCan invariants 

reOrient _fl (FskCls {}) (VarCls tv2)     = isMetaTyVar tv2 
  -- Just for efficiency, see CTyEqCan invariants

reOrient _fl (FskCls {}) (FskCls {})     = False
reOrient _fl (FskCls {}) (FunCls {})     = True 
reOrient _fl (FskCls {}) (OtherCls {})   = False 

------------------

canEqLeaf :: SubGoalDepth -- Depth
          -> CtFlavor -> EqVar 
          -> Type -> Type 
          -> TcS StopOrContinue
-- Canonicalizing "leaf" equality constraints which cannot be
-- decomposed further (ie one of the types is a variable or
-- saturated type function application).  

-- Preconditions: 
--    * one of the two arguments is variable or family applications
--    * the two types are not equal (looking through synonyms)
canEqLeaf d fl eqv s1 s2 
  | cls1 `re_orient` cls2
  = do { traceTcS "canEqLeaf (reorienting)" $ ppr eqv <+> dcolon <+> pprEq s1 s2
       ; delCachedEvVar eqv fl
       ; evc <- newEqVar fl s2 s1
       ; let eqv' = evc_the_evvar evc
       ; fl' <- case fl of 
           Wanted {}  -> setEqBind eqv (mkTcSymCo (mkTcCoVarCo eqv')) fl 
           Given {}   -> setEqBind eqv' (mkTcSymCo (mkTcCoVarCo eqv)) fl 
           Derived {} -> return fl 
       ; if isNewEvVar evc then 
             do { canEqLeafOriented d fl' eqv' s2 s1 }
         else return Stop 
       }
  | otherwise
  = do { traceTcS "canEqLeaf" $ ppr (mkEqPred (s1,s2))
       ; canEqLeafOriented d fl eqv s1 s2 }
  where
    re_orient = reOrient fl 
    cls1 = classify s1
    cls2 = classify s2

canEqLeafOriented :: SubGoalDepth -- Depth
                  -> CtFlavor -> EqVar 
                  -> TcType -> TcType -> TcS StopOrContinue
-- By now s1 will either be a variable or a type family application
canEqLeafOriented d fl eqv s1 s2
  = can_eq_split_lhs d fl eqv s1 s2
  where can_eq_split_lhs d fl eqv s1 s2
          | Just (fn,tys1) <- splitTyConApp_maybe s1
          = canEqLeafFunEqLeftRec d fl eqv (fn,tys1) s2
          | Just tv <- getTyVar_maybe s1
          = canEqLeafTyVarLeftRec d fl eqv tv s2
          | otherwise
          = pprPanic "canEqLeafOriented" $
            text "Non-variable or non-family equality LHS" <+> 
                 ppr eqv <+> dcolon <+> ppr (evVarPred eqv)

canEqLeafFunEqLeftRec :: SubGoalDepth
                      -> CtFlavor 
                      -> EqVar 
                      -> (TyCon,[TcType]) -> TcType -> TcS StopOrContinue
canEqLeafFunEqLeftRec d fl eqv (fn,tys1) ty2  -- eqv :: F tys1 ~ ty2
  = do { traceTcS "canEqLeafFunEqLeftRec" $ pprEq (mkTyConApp fn tys1) ty2
       ; (xis1,cos1) <- 
           {-# SCC "flattenMany" #-}
           flattenMany d fl tys1 -- Flatten type function arguments
                                 -- cos1 :: xis1 ~ tys1

--       ; inerts <- getTcSInerts
--        ; let fam_eqs   = inert_funeqs inerts

       ; let flat_ty = mkTyConApp fn xis1

       ; is_cached <- getCachedFlatEq fn xis1 fl WhenSolved
                      -- Lookup if we have solved this goal already
{-
       ; let is_cached = {-# SCC "lookupFunEq" #-} 
                         lookupFunEq flat_ty fl fam_eqs
-}
       ; let no_flattening = all isTcReflCo cos1
                      
       ; if no_flattening && isNothing is_cached then 
             canEqLeafFunEqLeft d fl eqv (fn,xis1) ty2
         else do
       { let (final_co, final_ty)
                 | no_flattening        -- Just in inerts
                 , Just (rhs_ty, ret_eq) <- is_cached
                 = (mkTcSymCo ret_eq, rhs_ty)
                 | Nothing <- is_cached -- Just flattening
                 = (mkTcTyConAppCo fn cos1, flat_ty)
                 | Just (rhs_ty, ret_eq) <- is_cached  -- Both
                 = (mkTcSymCo ret_eq `mkTcTransCo` mkTcTyConAppCo fn cos1, rhs_ty)
                 | otherwise = panic "No flattening and not cached!"
       ; delCachedEvVar eqv fl
       ; evc <- newEqVar fl final_ty ty2
       ; let new_eqv = evc_the_evvar evc
       ; fl' <- case fl of
           Wanted {}  -> setEqBind eqv 
                           (mkTcSymCo final_co `mkTcTransCo` (mkTcCoVarCo new_eqv)) fl
           Given {}   -> setEqBind new_eqv (final_co `mkTcTransCo` (mkTcCoVarCo eqv)) fl
           Derived {} -> return fl
       ; if isNewEvVar evc then
             if isNothing is_cached then
                 {-# SCC "canEqLeafFunEqLeft" #-}
                 canEqLeafFunEqLeft d fl' new_eqv (fn,xis1) ty2
             else
                 canEq (d+1) fl' new_eqv final_ty ty2
         else return Stop
       }
       }

lookupFunEq :: PredType -> CtFlavor -> TypeMap Ct -> Maybe (TcType, TcCoercion)
lookupFunEq pty fl fam_eqs = lookup_funeq pty fam_eqs
  where lookup_funeq pty fam_eqs
          | Just ct <- lookupTM pty fam_eqs
          , cc_flavor ct `canRewrite` fl 
          = Just (cc_rhs ct, mkTcCoVarCo (cc_id ct))
          | otherwise 
          = Nothing

canEqLeafFunEqLeft :: SubGoalDepth -- Depth
                   -> CtFlavor -> EqVar -> (TyCon,[Xi]) 
                   -> TcType -> TcS StopOrContinue
-- Precondition: No more flattening is needed for the LHS
canEqLeafFunEqLeft d fl eqv (fn,xis1) s2
 = {-# SCC "canEqLeafFunEqLeft" #-}
   do { traceTcS "canEqLeafFunEqLeft" $ pprEq (mkTyConApp fn xis1) s2
      ; (xi2,co2) <- 
          {-# SCC "flatten" #-} 
          flatten d fl s2 -- co2 :: xi2 ~ s2
      ; let no_flattening_happened = isTcReflCo co2
      ; if no_flattening_happened then 
            continueWith $ CFunEqCan { cc_id     = eqv
                                     , cc_flavor = fl
                                     , cc_fun    = fn
                                     , cc_tyargs = xis1 
                                     , cc_rhs    = xi2 
                                     , cc_depth  = d }
        else do { delCachedEvVar eqv fl
                ; evc <- 
                    {-# SCC "newEqVar" #-}
                    newEqVar fl (mkTyConApp fn xis1) xi2
                ; let new_eqv = evc_the_evvar evc -- F xis1 ~ xi2 
                      new_cv  = mkTcCoVarCo new_eqv
                      cv      = mkTcCoVarCo eqv    -- F xis1 ~ s2
                ; fl' <- case fl of
                    Wanted {} -> setEqBind eqv (new_cv `mkTcTransCo` co2) fl 
                    Given {}  -> setEqBind new_eqv (cv `mkTcTransCo` mkTcSymCo co2) fl
                    Derived {} -> return fl
                ; if isNewEvVar evc then 
                      do { continueWith $
                           CFunEqCan { cc_id = new_eqv
                                     , cc_flavor = fl'
                                     , cc_fun    = fn
                                     , cc_tyargs = xis1 
                                     , cc_rhs    = xi2 
                                     , cc_depth  = d } }
                  else return Stop }  }


canEqLeafTyVarLeftRec :: SubGoalDepth
                      -> CtFlavor -> EqVar
                      -> TcTyVar -> TcType -> TcS StopOrContinue
canEqLeafTyVarLeftRec d fl eqv tv s2              -- eqv :: tv ~ s2
  = do {  traceTcS "canEqLeafTyVarLeftRec" $ pprEq (mkTyVarTy tv) s2
       ; (xi1,co1) <- flatten d fl (mkTyVarTy tv) -- co1 :: xi1 ~ tv
       ; case isTcReflCo co1 of 
             True -- If reflco and variable, just go on
               | Just tv' <- getTyVar_maybe xi1 
                 -> canEqLeafTyVarLeft d fl eqv tv' s2
             _ -> -- If not a variable or not refl co, must rewrite and go on
               do { delCachedEvVar eqv fl
                  ; evc <- newEqVar fl xi1 s2  -- new_ev :: xi1 ~ s2
                  ; let new_ev = evc_the_evvar evc
                  ; fl' <- case fl of 
                    Wanted  {} -> setEqBind eqv 
                                    (mkTcSymCo co1 `mkTcTransCo` mkTcCoVarCo new_ev) fl
                    Given   {} -> setEqBind new_ev
                                    (co1 `mkTcTransCo` mkTcCoVarCo eqv) fl
                    Derived {} -> return fl
                  ; if isNewEvVar evc then
                      do { canEq d fl' new_ev xi1 s2 }
                    else return Stop
                  }
       }

canEqLeafTyVarLeft :: SubGoalDepth -- Depth
                   -> CtFlavor -> EqVar
                   -> TcTyVar -> TcType -> TcS StopOrContinue
-- Precondition LHS is fully rewritten from inerts (but not RHS)
canEqLeafTyVarLeft d fl eqv tv s2       -- eqv : tv ~ s2
  = do { traceTcS "canEqLeafTyVarLeft" (pprEq (mkTyVarTy tv) s2)
       ; (xi2, co) <- flatten d fl s2   -- Flatten RHS   co : xi2 ~ s2
                                               
       ; let no_flattening_happened = isTcReflCo co
             
       ; traceTcS "canEqLeafTyVarLeft" (nest 2 (vcat [ text "tv  =" <+> ppr tv
                                                     , text "s2  =" <+> ppr s2
                                                     , text "xi2 =" <+> ppr xi2]))

                      -- Flattening the RHS may reveal an identity coercion, which should
                      -- not be reported as occurs check error! 
       ; let is_same_tv
               | Just tv' <- getTyVar_maybe xi2, tv' == tv
               = True
               | otherwise = False
       ; if is_same_tv then
             do { delCachedEvVar eqv fl
                ; when (isWanted fl) $ 
                       do { _ <- setEqBind eqv co fl; return () }
                ; return Stop }
         else
    do { -- Do an occurs check, and return a possibly
         -- unfolded version of the RHS, if we had to 
         -- unfold any type synonyms to get rid of tv.
         occ_check_result <- canOccursCheck fl tv xi2

       ; let xi2'
              | Just xi2_unfolded <- occ_check_result
              = xi2_unfolded
              | otherwise = xi2


       ; if no_flattening_happened then
             if isNothing occ_check_result then 
                 canEqFailure d fl (setVarType eqv $ mkEqPred (mkTyVarTy tv, xi2'))
             else 
                 continueWith $ CTyEqCan { cc_id     = eqv
                                         , cc_flavor = fl
                                         , cc_tyvar  = tv
                                         , cc_rhs    = xi2'
                                         , cc_depth  = d }
         else -- Flattening happened, in any case we have to create new variable 
              -- even if we report an occurs check error
             do { delCachedEvVar eqv fl
                ; evc <- newEqVar fl (mkTyVarTy tv) xi2' 
                ; let eqv' = evc_the_evvar evc -- eqv' : tv ~ xi2'
                      cv   = mkTcCoVarCo eqv    -- cv : tv ~ s2
                      cv'  = mkTcCoVarCo eqv'   -- cv': tv ~ xi2'
                 ; fl' <- case fl of 
                     Wanted {}  -> setEqBind eqv (cv' `mkTcTransCo` co) fl         -- tv ~ xi2' ~ s2
                     Given {}   -> setEqBind eqv' (cv `mkTcTransCo` mkTcSymCo co) fl -- tv ~ s2 ~ xi2'
                     Derived {} -> return fl

                 ; if isNewEvVar evc then 
                       if isNothing occ_check_result then 
                           canEqFailure d fl eqv'
                       else continueWith CTyEqCan { cc_id     = eqv'
                                                  , cc_flavor = fl'
                                                  , cc_tyvar  = tv
                                                  , cc_rhs    = xi2' 
                                                  , cc_depth  = d }
                   else 
                       return Stop } } }


-- See Note [Type synonyms and canonicalization].
-- Check whether the given variable occurs in the given type.  We may
-- have needed to do some type synonym unfolding in order to get rid
-- of the variable, so we also return the unfolded version of the
-- type, which is guaranteed to be syntactically free of the given
-- type variable.  If the type is already syntactically free of the
-- variable, then the same type is returned.
--
-- Precondition: the two types are not equal (looking though synonyms)
canOccursCheck :: CtFlavor -> TcTyVar -> Xi -> TcS (Maybe Xi)
canOccursCheck _gw tv xi = return (expandAway tv xi)
\end{code}

@expandAway tv xi@ expands synonyms in xi just enough to get rid of
occurrences of tv, if that is possible; otherwise, it returns Nothing.
For example, suppose we have
  type F a b = [a]
Then
  expandAway b (F Int b) = Just [Int]
but
  expandAway a (F a Int) = Nothing

We don't promise to do the absolute minimum amount of expanding
necessary, but we try not to do expansions we don't need to.  We
prefer doing inner expansions first.  For example,
  type F a b = (a, Int, a, [a])
  type G b   = Char
We have
  expandAway b (F (G b)) = F Char
even though we could also expand F to get rid of b.

\begin{code}
expandAway :: TcTyVar -> Xi -> Maybe Xi
expandAway tv t@(TyVarTy tv')
  | tv == tv' = Nothing
  | otherwise = Just t
expandAway tv xi
  | not (tv `elemVarSet` tyVarsOfType xi) = Just xi
expandAway tv (AppTy ty1 ty2) 
  = do { ty1' <- expandAway tv ty1
       ; ty2' <- expandAway tv ty2 
       ; return (mkAppTy ty1' ty2') }
-- mkAppTy <$> expandAway tv ty1 <*> expandAway tv ty2
expandAway tv (FunTy ty1 ty2)
  = do { ty1' <- expandAway tv ty1 
       ; ty2' <- expandAway tv ty2 
       ; return (mkFunTy ty1' ty2') } 
-- mkFunTy <$> expandAway tv ty1 <*> expandAway tv ty2
expandAway tv ty@(ForAllTy {}) 
  = let (tvs,rho) = splitForAllTys ty
        tvs_knds  = map tyVarKind tvs 
    in if tv `elemVarSet` tyVarsOfTypes tvs_knds then
       -- Can't expand away the kinds unless we create 
       -- fresh variables which we don't want to do at this point.
           Nothing 
       else do { rho' <- expandAway tv rho
               ; return (mkForAllTys tvs rho') }
-- For a type constructor application, first try expanding away the
-- offending variable from the arguments.  If that doesn't work, next
-- see if the type constructor is a type synonym, and if so, expand
-- it and try again.
expandAway tv ty@(TyConApp tc tys)
  = (mkTyConApp tc <$> mapM (expandAway tv) tys) <|> (tcView ty >>= expandAway tv)

expandAway _ xi@(LiteralTy _) = return xi

\end{code}

Note [Type synonyms and canonicalization]
~~~~~~~~~~~~~~~~~~~~~~~~~~~~~~~~~~~~~~~~~

We treat type synonym applications as xi types, that is, they do not
count as type function applications.  However, we do need to be a bit
careful with type synonyms: like type functions they may not be
generative or injective.  However, unlike type functions, they are
parametric, so there is no problem in expanding them whenever we see
them, since we do not need to know anything about their arguments in
order to expand them; this is what justifies not having to treat them
as specially as type function applications.  The thing that causes
some subtleties is that we prefer to leave type synonym applications
*unexpanded* whenever possible, in order to generate better error
messages.

If we encounter an equality constraint with type synonym applications
on both sides, or a type synonym application on one side and some sort
of type application on the other, we simply must expand out the type
synonyms in order to continue decomposing the equality constraint into
primitive equality constraints.  For example, suppose we have

  type F a = [Int]

and we encounter the equality

  F a ~ [b]

In order to continue we must expand F a into [Int], giving us the
equality

  [Int] ~ [b]

which we can then decompose into the more primitive equality
constraint

  Int ~ b.

However, if we encounter an equality constraint with a type synonym
application on one side and a variable on the other side, we should
NOT (necessarily) expand the type synonym, since for the purpose of
good error messages we want to leave type synonyms unexpanded as much
as possible.

However, there is a subtle point with type synonyms and the occurs
check that takes place for equality constraints of the form tv ~ xi.
As an example, suppose we have

  type F a = Int

and we come across the equality constraint

  a ~ F a

This should not actually fail the occurs check, since expanding out
the type synonym results in the legitimate equality constraint a ~
Int.  We must actually do this expansion, because unifying a with F a
will lead the type checker into infinite loops later.  Put another
way, canonical equality constraints should never *syntactically*
contain the LHS variable in the RHS type.  However, we don't always
need to expand type synonyms when doing an occurs check; for example,
the constraint

  a ~ F b

is obviously fine no matter what F expands to. And in this case we
would rather unify a with F b (rather than F b's expansion) in order
to get better error messages later.

So, when doing an occurs check with a type synonym application on the
RHS, we use some heuristics to find an expansion of the RHS which does
not contain the variable from the LHS.  In particular, given

  a ~ F t1 ... tn

we first try expanding each of the ti to types which no longer contain
a.  If this turns out to be impossible, we next try expanding F
itself, and so on.
<|MERGE_RESOLUTION|>--- conflicted
+++ resolved
@@ -600,25 +600,11 @@
 flatten d ctxt ty 
   | Just ty' <- tcView ty
   = do { (xi, co) <- flatten d ctxt ty'
-<<<<<<< HEAD
-       ; return (xi,co) }
-	
-       -- DV: The following is tedious to do but maybe we should return to this
-       -- Preserve type synonyms if possible
-       -- ; if no_flattening
-       --   then return (xi, mkTcReflCo xi,no_flattening) -- Importantly, not xi!
-       --   else return (xi,co,no_flattening) 
-       -- }
-
+       ; return (xi,co) } 
 
 flatten _ _ xi@(LiteralTy _) = return (xi, mkTcReflCo xi)
 
-flatten d ctxt v@(TyVarTy _)
-=======
-       ; return (xi,co) } 
-
 flatten d ctxt (TyVarTy tv)
->>>>>>> b0c0205e
   = do { ieqs <- getInertEqs
        ; let mco = tv_eq_subst (fst ieqs) tv  -- co : v ~ ty
        ; case mco of -- Done, but make sure the kind is zonked
