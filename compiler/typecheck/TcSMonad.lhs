\begin{code}
-- Type definitions for the constraint solver
module TcSMonad ( 

       -- Canonical constraints
    CanonicalCts, emptyCCan, andCCan, andCCans, 
    singleCCan, extendCCans, isEmptyCCan, isCTyEqCan, 
    isCDictCan_Maybe, isCIPCan_Maybe, isCFunEqCan_Maybe,
    isCFrozenErr,

    CanonicalCt(..), Xi, tyVarsOfCanonical, tyVarsOfCanonicals, tyVarsOfCDicts, 
    deCanonicalise, mkFrozenError,
    makeSolvedByInst,

    isWanted, isGiven, isDerived,
    isGivenCt, isWantedCt, isDerivedCt, pprFlavorArising,

    isFlexiTcsTv,

    canRewrite, canSolve,
    combineCtLoc, mkGivenFlavor, mkWantedFlavor,
    getWantedLoc,

    TcS, runTcS, failTcS, panicTcS, traceTcS, traceTcS0,  -- Basic functionality 
    tryTcS, nestImplicTcS, recoverTcS, wrapErrTcS, wrapWarnTcS,
    SimplContext(..), isInteractive, simplEqsOnly, performDefaulting,

       -- Creation of evidence variables
    newEvVar, newCoVar, newWantedCoVar, newGivenCoVar,
    newDerivedId, 
    newIPVar, newDictVar, newKindConstraint,

       -- Setting evidence variables 
    setWantedCoBind,
    setIPBind, setDictBind, setEvBind,

    setWantedTyBind,

    getInstEnvs, getFamInstEnvs,                -- Getting the environments
    getTopEnv, getGblEnv, getTcEvBinds, getUntouchables,
<<<<<<< HEAD
    tcsLookupClass, tcsLookupTyCon,
    getTcEvBindsBag, getTcSContext, getTcSTyBinds, getTcSTyBindsMap, getTcSErrors,
    getTcSErrorsBag, FrozenError (..),
    addErrorTcS,
    ErrorKind(..),
=======
    getTcEvBindsBag, getTcSContext, getTcSTyBinds, getTcSTyBindsMap,
>>>>>>> 915bf16e

    newFlattenSkolemTy,                         -- Flatten skolems 


    instDFunTypes,                              -- Instantiation
    instDFunConstraints,          
    newFlexiTcSTy, 

    compatKind,

    TcsUntouchables,
    isTouchableMetaTyVar,
    isTouchableMetaTyVar_InRange, 

    getDefaultInfo, getDynFlags,

    matchClass, matchFam, MatchInstResult (..), 
    checkWellStagedDFun, 
    warnTcS,
    pprEq,                                   -- Smaller utils, re-exported from TcM 
                                             -- TODO (DV): these are only really used in the 
                                             -- instance matcher in TcSimplify. I am wondering
                                             -- if the whole instance matcher simply belongs
                                             -- here 


    mkDerivedFunDepEqns                       -- Instantiation of 'Equations' from FunDeps

) where 

#include "HsVersions.h"

import HscTypes
import BasicTypes 

import Inst
import InstEnv 
import FamInst 
import FamInstEnv

import qualified TcRnMonad as TcM
import qualified TcMType as TcM
import qualified TcEnv as TcM 
       ( checkWellStaged, topIdLvl, tcLookupFamInst, tcGetDefaultTys
       , tcLookupClass, tcLookupTyCon )
import TcType
import DynFlags

import Coercion
import Class
import TyCon
import TypeRep 

import Name
import Var
import VarEnv
import Outputable
import Bag
import MonadUtils
import VarSet
import FastString

import HsBinds               -- for TcEvBinds stuff 
import Id 
import FunDeps

import TcRnTypes

import Control.Monad
import Data.IORef
\end{code}


%************************************************************************
%*									*
%*                       Canonical constraints                          *
%*                                                                      *
%*   These are the constraints the low-level simplifier works with      *
%*									*
%************************************************************************

\begin{code}
-- Types without any type functions inside.  However, note that xi
-- types CAN contain unexpanded type synonyms; however, the
-- (transitive) expansions of those type synonyms will not contain any
-- type functions.
type Xi = Type       -- In many comments, "xi" ranges over Xi

type CanonicalCts = Bag CanonicalCt
 
data CanonicalCt
  -- Atomic canonical constraints 
  = CDictCan {  -- e.g.  Num xi
      cc_id     :: EvVar,
      cc_flavor :: CtFlavor, 
      cc_class  :: Class, 
      cc_tyargs :: [Xi]
    }

  | CIPCan {	-- ?x::tau
      -- See note [Canonical implicit parameter constraints].
      cc_id     :: EvVar,
      cc_flavor :: CtFlavor,
      cc_ip_nm  :: IPName Name,
      cc_ip_ty  :: TcTauType
    }

  | CTyEqCan {  -- tv ~ xi	(recall xi means function free)
       -- Invariant: 
       --   * tv not in tvs(xi)   (occurs check)
       --   * typeKind xi `compatKind` typeKind tv
       --       See Note [Spontaneous solving and kind compatibility]
       --   * We prefer unification variables on the left *JUST* for efficiency
      cc_id     :: EvVar, 
      cc_flavor :: CtFlavor, 
      cc_tyvar  :: TcTyVar, 
      cc_rhs    :: Xi
    }

  | CFunEqCan {  -- F xis ~ xi  
                 -- Invariant: * isSynFamilyTyCon cc_fun 
                 --            * typeKind (F xis) `compatKind` typeKind xi
      cc_id     :: EvVar,
      cc_flavor :: CtFlavor, 
      cc_fun    :: TyCon,	-- A type function
      cc_tyargs :: [Xi],	-- Either under-saturated or exactly saturated
      cc_rhs    :: Xi      	--    *never* over-saturated (because if so
      		      		--    we should have decomposed)
                   
    }

  | CFrozenErr {      -- A "frozen error" does not interact with anything
                      -- See Note [Frozen Errors]
      cc_id     :: EvVar,
      cc_flavor :: CtFlavor
    }

mkFrozenError :: CtFlavor -> EvVar -> CanonicalCt
mkFrozenError fl ev = CFrozenErr { cc_id = ev, cc_flavor = fl }

compatKind :: Kind -> Kind -> Bool
compatKind k1 k2 = k1 `isSubKind` k2 || k2 `isSubKind` k1 

makeSolvedByInst :: CanonicalCt -> CanonicalCt
-- Record that a constraint is now solved
-- 	  Wanted         -> Given
--	  Given, Derived -> no-op
makeSolvedByInst ct 
  | Wanted loc <- cc_flavor ct = ct { cc_flavor = mkGivenFlavor (Wanted loc) UnkSkol }
  | otherwise                  = ct

deCanonicalise :: CanonicalCt -> FlavoredEvVar
deCanonicalise ct = mkEvVarX (cc_id ct) (cc_flavor ct)

tyVarsOfCanonical :: CanonicalCt -> TcTyVarSet
tyVarsOfCanonical (CTyEqCan { cc_tyvar = tv, cc_rhs = xi })    = extendVarSet (tyVarsOfType xi) tv
tyVarsOfCanonical (CFunEqCan { cc_tyargs = tys, cc_rhs = xi }) = tyVarsOfTypes (xi:tys)
tyVarsOfCanonical (CDictCan { cc_tyargs = tys }) 	       = tyVarsOfTypes tys
tyVarsOfCanonical (CIPCan { cc_ip_ty = ty })                   = tyVarsOfType ty
tyVarsOfCanonical (CFrozenErr { cc_id = ev })                  = tyVarsOfEvVar ev

tyVarsOfCDict :: CanonicalCt -> TcTyVarSet 
tyVarsOfCDict (CDictCan { cc_tyargs = tys }) = tyVarsOfTypes tys
tyVarsOfCDict _ct                            = emptyVarSet 

tyVarsOfCDicts :: CanonicalCts -> TcTyVarSet 
tyVarsOfCDicts = foldrBag (unionVarSet . tyVarsOfCDict) emptyVarSet

tyVarsOfCanonicals :: CanonicalCts -> TcTyVarSet
tyVarsOfCanonicals = foldrBag (unionVarSet . tyVarsOfCanonical) emptyVarSet

instance Outputable CanonicalCt where
  ppr (CDictCan d fl cls tys)     
      = ppr fl <+> ppr d  <+> dcolon <+> pprClassPred cls tys
  ppr (CIPCan ip fl ip_nm ty)     
      = ppr fl <+> ppr ip <+> dcolon <+> parens (ppr ip_nm <> dcolon <> ppr ty)
  ppr (CTyEqCan co fl tv ty)      
      = ppr fl <+> ppr co <+> dcolon <+> pprEqPred (mkTyVarTy tv, ty)
  ppr (CFunEqCan co fl tc tys ty) 
      = ppr fl <+> ppr co <+> dcolon <+> pprEqPred (mkTyConApp tc tys, ty)
  ppr (CFrozenErr co fl)
      = ppr fl <+> pprEvVarWithType co
\end{code}

Note [Canonical implicit parameter constraints]
~~~~~~~~~~~~~~~~~~~~~~~~~~~~~~~~~~~~~~~~~~~~~~~
The type in a canonical implicit parameter constraint doesn't need to
be a xi (type-function-free type) since we can defer the flattening
until checking this type for equality with another type.  If we
encounter two IP constraints with the same name, they MUST have the
same type, and at that point we can generate a flattened equality
constraint between the types.  (On the other hand, the types in two
class constraints for the same class MAY be equal, so they need to be
flattened in the first place to facilitate comparing them.)

\begin{code}
singleCCan :: CanonicalCt -> CanonicalCts 
singleCCan = unitBag 

andCCan :: CanonicalCts -> CanonicalCts -> CanonicalCts 
andCCan = unionBags

extendCCans :: CanonicalCts -> CanonicalCt -> CanonicalCts 
extendCCans = snocBag 

andCCans :: [CanonicalCts] -> CanonicalCts 
andCCans = unionManyBags

emptyCCan :: CanonicalCts 
emptyCCan = emptyBag

isEmptyCCan :: CanonicalCts -> Bool
isEmptyCCan = isEmptyBag

isCTyEqCan :: CanonicalCt -> Bool 
isCTyEqCan (CTyEqCan {})  = True 
isCTyEqCan (CFunEqCan {}) = False
isCTyEqCan _              = False 

isCDictCan_Maybe :: CanonicalCt -> Maybe Class
isCDictCan_Maybe (CDictCan {cc_class = cls })  = Just cls
isCDictCan_Maybe _              = Nothing

isCIPCan_Maybe :: CanonicalCt -> Maybe (IPName Name)
isCIPCan_Maybe  (CIPCan {cc_ip_nm = nm }) = Just nm
isCIPCan_Maybe _                = Nothing

isCFunEqCan_Maybe :: CanonicalCt -> Maybe TyCon
isCFunEqCan_Maybe (CFunEqCan { cc_fun = tc }) = Just tc
isCFunEqCan_Maybe _ = Nothing

isCFrozenErr :: CanonicalCt -> Bool
isCFrozenErr (CFrozenErr {}) = True
isCFrozenErr _               = False
\end{code}

%************************************************************************
%*									*
                    CtFlavor
         The "flavor" of a canonical constraint
%*									*
%************************************************************************

\begin{code}
getWantedLoc :: CanonicalCt -> WantedLoc
getWantedLoc ct 
  = ASSERT (isWanted (cc_flavor ct))
    case cc_flavor ct of 
      Wanted wl -> wl 
      _         -> pprPanic "Can't get WantedLoc of non-wanted constraint!" empty

isWantedCt :: CanonicalCt -> Bool
isWantedCt ct = isWanted (cc_flavor ct)
isGivenCt :: CanonicalCt -> Bool
isGivenCt ct = isGiven (cc_flavor ct)
isDerivedCt :: CanonicalCt -> Bool
isDerivedCt ct = isDerived (cc_flavor ct)

canSolve :: CtFlavor -> CtFlavor -> Bool 
-- canSolve ctid1 ctid2 
-- The constraint ctid1 can be used to solve ctid2 
-- "to solve" means a reaction where the active parts of the two constraints match.
--  active(F xis ~ xi) = F xis 
--  active(tv ~ xi)    = tv 
--  active(D xis)      = D xis 
--  active(IP nm ty)   = nm 
-----------------------------------------
canSolve (Given {})   _            = True 
canSolve (Derived {}) (Wanted {})  = False -- DV: changing the semantics
canSolve (Derived {}) (Derived {}) = True  -- DV: changing the semantics of derived 
canSolve (Wanted {})  (Wanted {})  = True
canSolve _ _ = False

canRewrite :: CtFlavor -> CtFlavor -> Bool 
-- canRewrite ctid1 ctid2 
-- The *equality_constraint* ctid1 can be used to rewrite inside ctid2 
canRewrite = canSolve 

combineCtLoc :: CtFlavor -> CtFlavor -> WantedLoc
-- Precondition: At least one of them should be wanted 
combineCtLoc (Wanted loc) _    = loc 
combineCtLoc _ (Wanted loc)    = loc 
combineCtLoc (Derived loc ) _  = loc 
combineCtLoc _ (Derived loc )  = loc 
combineCtLoc _ _ = panic "combineCtLoc: both given"

mkGivenFlavor :: CtFlavor -> SkolemInfo -> CtFlavor
mkGivenFlavor (Wanted  loc) sk = Given (setCtLocOrigin loc sk)
mkGivenFlavor (Derived loc) sk = Given (setCtLocOrigin loc sk)
mkGivenFlavor (Given   loc) sk = Given (setCtLocOrigin loc sk)

mkWantedFlavor :: CtFlavor -> CtFlavor
mkWantedFlavor (Wanted  loc) = Wanted loc
mkWantedFlavor (Derived loc) = Wanted loc
mkWantedFlavor fl@(Given {}) = pprPanic "mkWantedFlavour" (ppr fl)
\end{code}

%************************************************************************
%*									*
%*		The TcS solver monad                                    *
%*									*
%************************************************************************

Note [The TcS monad]
~~~~~~~~~~~~~~~~~~~~
The TcS monad is a weak form of the main Tc monad

All you can do is
    * fail
    * allocate new variables
    * fill in evidence variables

Filling in a dictionary evidence variable means to create a binding
for it, so TcS carries a mutable location where the binding can be
added.  This is initialised from the innermost implication constraint.

\begin{code}
data TcSEnv
  = TcSEnv { 
      tcs_ev_binds :: EvBindsVar,
          -- Evidence bindings

      tcs_ty_binds :: IORef (TyVarEnv (TcTyVar, TcType)),
          -- Global type bindings

      tcs_context :: SimplContext,
                     
      tcs_untch :: TcsUntouchables
    }

type TcsUntouchables = (Untouchables,TcTyVarSet)
-- Like the TcM Untouchables, 
-- but records extra TcsTv variables generated during simplification
-- See Note [Extra TcsTv untouchables] in TcSimplify
\end{code}

\begin{code}
data SimplContext
  = SimplInfer		-- Inferring type of a let-bound thing
  | SimplRuleLhs	-- Inferring type of a RULE lhs
  | SimplInteractive	-- Inferring type at GHCi prompt
  | SimplCheck		-- Checking a type signature or RULE rhs
  deriving Eq

instance Outputable SimplContext where
  ppr SimplInfer       = ptext (sLit "SimplInfer")
  ppr SimplRuleLhs     = ptext (sLit "SimplRuleLhs")
  ppr SimplInteractive = ptext (sLit "SimplInteractive")
  ppr SimplCheck       = ptext (sLit "SimplCheck")

isInteractive :: SimplContext -> Bool
isInteractive SimplInteractive = True
isInteractive _                = False

simplEqsOnly :: SimplContext -> Bool
-- Simplify equalities only, not dictionaries
-- This is used for the LHS of rules; ee
-- Note [Simplifying RULE lhs constraints] in TcSimplify
simplEqsOnly SimplRuleLhs = True
simplEqsOnly _            = False

performDefaulting :: SimplContext -> Bool
performDefaulting SimplInfer   	   = False
performDefaulting SimplRuleLhs 	   = False
performDefaulting SimplInteractive = True
performDefaulting SimplCheck       = True

---------------
newtype TcS a = TcS { unTcS :: TcSEnv -> TcM a } 

instance Functor TcS where
  fmap f m = TcS $ fmap f . unTcS m

instance Monad TcS where 
  return x  = TcS (\_ -> return x) 
  fail err  = TcS (\_ -> fail err) 
  m >>= k   = TcS (\ebs -> unTcS m ebs >>= \r -> unTcS (k r) ebs)

-- Basic functionality 
-- ~~~~~~~~~~~~~~~~~~~~~~~~~~~~~~~~~~~~~~~~~~~~~~~~~~~~~~~~~~~~~~~~~
wrapTcS :: TcM a -> TcS a 
-- Do not export wrapTcS, because it promotes an arbitrary TcM to TcS,
-- and TcS is supposed to have limited functionality
wrapTcS = TcS . const -- a TcM action will not use the TcEvBinds

wrapErrTcS :: TcM a -> TcS a 
-- The thing wrapped should just fail
-- There's no static check; it's up to the user
-- Having a variant for each error message is too painful
wrapErrTcS = wrapTcS

wrapWarnTcS :: TcM a -> TcS a 
-- The thing wrapped should just add a warning, or no-op
-- There's no static check; it's up to the user
wrapWarnTcS = wrapTcS

failTcS, panicTcS :: SDoc -> TcS a
failTcS      = wrapTcS . TcM.failWith
panicTcS doc = pprPanic "TcCanonical" doc

traceTcS :: String -> SDoc -> TcS ()
traceTcS herald doc = TcS $ \_env -> TcM.traceTc herald doc

traceTcS0 :: String -> SDoc -> TcS ()
traceTcS0 herald doc = TcS $ \_env -> TcM.traceTcN 0 herald doc

runTcS :: SimplContext
       -> Untouchables 	       -- Untouchables
       -> TcS a		       -- What to run
       -> TcM (a, Bag EvBind)
runTcS context untouch tcs 
  = do { ty_binds_var <- TcM.newTcRef emptyVarEnv
       ; ev_binds_var@(EvBindsVar evb_ref _) <- TcM.newTcEvBinds
       ; let env = TcSEnv { tcs_ev_binds = ev_binds_var
                          , tcs_ty_binds = ty_binds_var
                          , tcs_context  = context
                          , tcs_untch    = (untouch, emptyVarSet) -- No Tcs untouchables yet
                          }

	     -- Run the computation
       ; res <- unTcS tcs env
	     -- Perform the type unifications required
       ; ty_binds <- TcM.readTcRef ty_binds_var
       ; mapM_ do_unification (varEnvElts ty_binds)

             -- And return
       ; ev_binds      <- TcM.readTcRef evb_ref
       ; return (res, evBindMapBinds ev_binds) }
  where
    do_unification (tv,ty) = TcM.writeMetaTyVar tv ty

nestImplicTcS :: EvBindsVar -> TcsUntouchables -> TcS a -> TcS a
nestImplicTcS ref untch (TcS thing_inside)
  = TcS $ \ TcSEnv { tcs_ty_binds = ty_binds, 
                     tcs_context = ctxt } ->
    let 
       nest_env = TcSEnv { tcs_ev_binds = ref
                         , tcs_ty_binds = ty_binds
                         , tcs_untch    = untch
                         , tcs_context  = ctxtUnderImplic ctxt }
    in 
    thing_inside nest_env

recoverTcS :: TcS a -> TcS a -> TcS a
recoverTcS (TcS recovery_code) (TcS thing_inside)
  = TcS $ \ env ->
    TcM.recoverM (recovery_code env) (thing_inside env)

ctxtUnderImplic :: SimplContext -> SimplContext
-- See Note [Simplifying RULE lhs constraints] in TcSimplify
ctxtUnderImplic SimplRuleLhs = SimplCheck
ctxtUnderImplic ctxt         = ctxt

tryTcS :: TcS a -> TcS a
-- Like runTcS, but from within the TcS monad 
-- Ignore all the evidence generated, and do not affect caller's evidence!
tryTcS tcs 
  = TcS (\env -> do { ty_binds_var <- TcM.newTcRef emptyVarEnv
                    ; ev_binds_var <- TcM.newTcEvBinds
                    ; let env1 = env { tcs_ev_binds = ev_binds_var
                                     , tcs_ty_binds = ty_binds_var }
                    ; unTcS tcs env1 })

-- Update TcEvBinds 
-- ~~~~~~~~~~~~~~~~~~~~~~~~~~~~~~~~~~~~~~~~~~~~~~~~~~~~~~~~~~~~~~~~~

getDynFlags :: TcS DynFlags
getDynFlags = wrapTcS TcM.getDOpts

getTcSContext :: TcS SimplContext
getTcSContext = TcS (return . tcs_context)

getTcEvBinds :: TcS EvBindsVar
getTcEvBinds = TcS (return . tcs_ev_binds) 

getUntouchables :: TcS TcsUntouchables
getUntouchables = TcS (return . tcs_untch)

getTcSTyBinds :: TcS (IORef (TyVarEnv (TcTyVar, TcType)))
getTcSTyBinds = TcS (return . tcs_ty_binds)

getTcSTyBindsMap :: TcS (TyVarEnv (TcTyVar, TcType))
getTcSTyBindsMap = getTcSTyBinds >>= wrapTcS . (TcM.readTcRef) 


getTcEvBindsBag :: TcS EvBindMap
getTcEvBindsBag
  = do { EvBindsVar ev_ref _ <- getTcEvBinds 
       ; wrapTcS $ TcM.readTcRef ev_ref }

setWantedCoBind :: CoVar -> Coercion -> TcS () 
setWantedCoBind cv co 
  = setEvBind cv (EvCoercion co)
     -- Was: wrapTcS $ TcM.writeWantedCoVar cv co 

setWantedTyBind :: TcTyVar -> TcType -> TcS () 
-- Add a type binding
-- We never do this twice!
setWantedTyBind tv ty 
  = do { ref <- getTcSTyBinds
       ; wrapTcS $ 
         do { ty_binds <- TcM.readTcRef ref
#ifdef DEBUG
            ; TcM.checkErr (not (tv `elemVarEnv` ty_binds)) $
              vcat [ text "TERRIBLE ERROR: double set of meta type variable"
                   , ppr tv <+> text ":=" <+> ppr ty
                   , text "Old value =" <+> ppr (lookupVarEnv_NF ty_binds tv)]
#endif
            ; TcM.writeTcRef ref (extendVarEnv ty_binds tv (tv,ty)) } }

setIPBind :: EvVar -> EvTerm -> TcS () 
setIPBind = setEvBind 

setDictBind :: EvVar -> EvTerm -> TcS () 
setDictBind = setEvBind 

setEvBind :: EvVar -> EvTerm -> TcS () 
-- Internal
setEvBind ev rhs 
  = do { tc_evbinds <- getTcEvBinds
       ; wrapTcS (TcM.addTcEvBind tc_evbinds ev rhs) }

warnTcS :: CtLoc orig -> Bool -> SDoc -> TcS ()
warnTcS loc warn_if doc 
  | warn_if   = wrapTcS $ TcM.setCtLoc loc $ TcM.addWarnTc doc
  | otherwise = return ()

getDefaultInfo ::  TcS (SimplContext, [Type], (Bool, Bool))
getDefaultInfo 
  = do { ctxt <- getTcSContext
       ; (tys, flags) <- wrapTcS (TcM.tcGetDefaultTys (isInteractive ctxt))
       ; return (ctxt, tys, flags) }

-- Just get some environments needed for instance looking up and matching
-- ~~~~~~~~~~~~~~~~~~~~~~~~~~~~~~~~~~~~~~~~~~~~~~~~~~~~~~~~~~~~~~~~~~~~~~

getInstEnvs :: TcS (InstEnv, InstEnv) 
getInstEnvs = wrapTcS $ Inst.tcGetInstEnvs 

getFamInstEnvs :: TcS (FamInstEnv, FamInstEnv) 
getFamInstEnvs = wrapTcS $ FamInst.tcGetFamInstEnvs

getTopEnv :: TcS HscEnv 
getTopEnv = wrapTcS $ TcM.getTopEnv 

getGblEnv :: TcS TcGblEnv 
getGblEnv = wrapTcS $ TcM.getGblEnv 

tcsLookupClass :: Name -> TcS Class
tcsLookupClass name = wrapTcS (TcM.tcLookupClass name)

tcsLookupTyCon :: Name -> TcS TyCon
tcsLookupTyCon name = wrapTcS (TcM.tcLookupTyCon name)

-- Various smaller utilities [TODO, maybe will be absorbed in the instance matcher]
-- ~~~~~~~~~~~~~~~~~~~~~~~~~~~~~~~~~~~~~~~~~~~~~~~~~~~~~~~~~~~~~~~~~~~~~~~~~~~~~~~~

checkWellStagedDFun :: PredType -> DFunId -> WantedLoc -> TcS () 
checkWellStagedDFun pred dfun_id loc 
  = wrapTcS $ TcM.setCtLoc loc $ 
    do { use_stage <- TcM.getStage
       ; TcM.checkWellStaged pp_thing bind_lvl (thLevel use_stage) }
  where
    pp_thing = ptext (sLit "instance for") <+> quotes (ppr pred)
    bind_lvl = TcM.topIdLvl dfun_id

pprEq :: TcType -> TcType -> SDoc
pprEq ty1 ty2 = pprPred $ mkEqPred (ty1,ty2)

isTouchableMetaTyVar :: TcTyVar -> TcS Bool
isTouchableMetaTyVar tv 
  = do { untch <- getUntouchables
       ; return $ isTouchableMetaTyVar_InRange untch tv } 

isTouchableMetaTyVar_InRange :: TcsUntouchables -> TcTyVar -> Bool 
isTouchableMetaTyVar_InRange (untch,untch_tcs) tv 
  = case tcTyVarDetails tv of 
      MetaTv TcsTv _ -> not (tv `elemVarSet` untch_tcs)
                        -- See Note [Touchable meta type variables] 
      MetaTv {}      -> inTouchableRange untch tv 
      _              -> False 


\end{code}


Note [Touchable meta type variables]
~~~~~~~~~~~~~~~~~~~~~~~~~~~~~~~~~~~~
Meta type variables allocated *by the constraint solver itself* are always
touchable.  Example: 
   instance C a b => D [a] where...
if we use this instance declaration we "make up" a fresh meta type
variable for 'b', which we must later guess.  (Perhaps C has a
functional dependency.)  But since we aren't in the constraint *generator*
we can't allocate a Unique in the touchable range for this implication
constraint.  Instead, we mark it as a "TcsTv", which makes it always-touchable.


\begin{code}
-- Flatten skolems
-- ~~~~~~~~~~~~~~~~~~~~~~~~~~~~~~~~~~~~~~~~~~~~~~~~~~~~~~~~~~~~~~~~~~~

newFlattenSkolemTy :: TcType -> TcS TcType
newFlattenSkolemTy ty = mkTyVarTy <$> newFlattenSkolemTyVar ty

newFlattenSkolemTyVar :: TcType -> TcS TcTyVar
newFlattenSkolemTyVar ty
  = do { tv <- wrapTcS $ do { uniq <- TcM.newUnique
                            ; let name = TcM.mkTcTyVarName uniq (fsLit "f")
                            ; return $ mkTcTyVar name (typeKind ty) (FlatSkol ty) } 
       ; traceTcS "New Flatten Skolem Born" $ 
           (ppr tv <+> text "[:= " <+> ppr ty <+> text "]")
       ; return tv }

-- Instantiations 
-- ~~~~~~~~~~~~~~~~~~~~~~~~~~~~~~~~~~~~~~~~~~~~~~~~~~~~~~~~~~~~~~~~~~

instDFunTypes :: [Either TyVar TcType] -> TcS [TcType] 
instDFunTypes mb_inst_tys 
  = mapM inst_tv mb_inst_tys
  where
    inst_tv :: Either TyVar TcType -> TcS Type
    inst_tv (Left tv)  = mkTyVarTy <$> instFlexiTcS tv
    inst_tv (Right ty) = return ty 

instDFunConstraints :: TcThetaType -> TcS [EvVar] 
instDFunConstraints preds = wrapTcS $ TcM.newWantedEvVars preds 


instFlexiTcS :: TyVar -> TcS TcTyVar 
-- Like TcM.instMetaTyVar but the variable that is created is always
-- touchable; we are supposed to guess its instantiation. 
-- See Note [Touchable meta type variables] 
instFlexiTcS tv = instFlexiTcSHelper (tyVarName tv) (tyVarKind tv) 

newFlexiTcSTy :: Kind -> TcS TcType  
newFlexiTcSTy knd 
  = wrapTcS $
    do { uniq <- TcM.newUnique 
       ; ref  <- TcM.newMutVar  Flexi 
       ; let name = TcM.mkTcTyVarName uniq (fsLit "uf")
       ; return $ mkTyVarTy (mkTcTyVar name knd (MetaTv TcsTv ref)) }

isFlexiTcsTv :: TyVar -> Bool
isFlexiTcsTv tv
  | not (isTcTyVar tv)                  = False
  | MetaTv TcsTv _ <- tcTyVarDetails tv = True
  | otherwise                           = False

newKindConstraint :: TcTyVar -> Kind -> TcS CoVar
-- Create new wanted CoVar that constrains the type to have the specified kind. 
newKindConstraint tv knd 
  = do { tv_k <- instFlexiTcSHelper (tyVarName tv) knd 
       ; let ty_k = mkTyVarTy tv_k
       ; co_var <- newWantedCoVar (mkTyVarTy tv) ty_k
       ; return co_var }

instFlexiTcSHelper :: Name -> Kind -> TcS TcTyVar
instFlexiTcSHelper tvname tvkind
  = wrapTcS $ 
    do { uniq <- TcM.newUnique 
       ; ref  <- TcM.newMutVar  Flexi 
       ; let name = setNameUnique tvname uniq 
             kind = tvkind 
       ; return (mkTcTyVar name kind (MetaTv TcsTv ref)) }

-- Superclasses and recursive dictionaries 
-- ~~~~~~~~~~~~~~~~~~~~~~~~~~~~~~~~~~~~~~~~~~~~~~~~~~~~~~~~~~~~~~~~~~~~~

newEvVar :: TcPredType -> TcS EvVar
newEvVar pty = wrapTcS $ TcM.newEvVar pty

newDerivedId :: TcPredType -> TcS EvVar 
newDerivedId pty = wrapTcS $ TcM.newEvVar pty

newGivenCoVar :: TcType -> TcType -> Coercion -> TcS EvVar 
-- Note we create immutable variables for given or derived, since we
-- must bind them to TcEvBinds (because their evidence may involve 
-- superclasses). However we should be able to override existing
-- 'derived' evidence, even in TcEvBinds 
newGivenCoVar ty1 ty2 co 
  = do { cv <- newCoVar ty1 ty2
       ; setEvBind cv (EvCoercion co) 
       ; return cv } 

newWantedCoVar :: TcType -> TcType -> TcS EvVar 
newWantedCoVar ty1 ty2 =  wrapTcS $ TcM.newWantedCoVar ty1 ty2 

newCoVar :: TcType -> TcType -> TcS EvVar
newCoVar ty1 ty2 = wrapTcS $ TcM.newCoVar ty1 ty2 

newIPVar :: IPName Name -> TcType -> TcS EvVar 
newIPVar nm ty = wrapTcS $ TcM.newIP nm ty 

newDictVar :: Class -> [TcType] -> TcS EvVar 
newDictVar cl tys = wrapTcS $ TcM.newDict cl tys 
\end{code} 


\begin{code} 
<<<<<<< HEAD
isGoodRecEv :: EvVar -> EvVar -> TcS Bool
-- In a call (isGoodRecEv ev wv), we are considering solving wv 
-- using some term that involves ev, such as:
-- by setting		wv = ev
-- or                   wv = EvCast x |> ev
-- etc. 
-- But that would be Very Bad if the evidence for 'ev' mentions 'wv',
-- in an "unguarded" way. So isGoodRecEv looks at the evidence ev 
-- recursively through the evidence binds, to see if uses of 'wv' are guarded.
--
-- Guarded means: more instance calls than superclass selections. We
-- compute this by chasing the evidence, adding +1 for every instance
-- call (constructor) and -1 for every superclass selection (destructor).
--
-- See Note [Superclasses and recursive dictionaries] in TcInteract
isGoodRecEv ev_var wv
  = do { tc_evbinds <- getTcEvBindsBag 
       ; mb <- chase_ev_var tc_evbinds wv 0 [] ev_var 
       ; return $ case mb of 
                    Nothing -> True 
                    Just min_guardedness -> min_guardedness > 0
       }

  where chase_ev_var :: EvBindMap   -- Evidence binds 
                 -> EvVar           -- Target variable whose gravity we want to return
                 -> Int             -- Current gravity 
                 -> [EvVar]         -- Visited nodes
                 -> EvVar           -- Current node 
                 -> TcS (Maybe Int)
        chase_ev_var assocs trg curr_grav visited orig
            | trg == orig         = return $ Just curr_grav
            | orig `elem` visited = return $ Nothing 
            | Just (EvBind _ ev_trm) <- lookupEvBind assocs orig
            = chase_ev assocs trg curr_grav (orig:visited) ev_trm

            | otherwise = return Nothing

        chase_ev assocs trg curr_grav visited (EvId v) 
            = chase_ev_var assocs trg curr_grav visited v
        chase_ev assocs trg curr_grav visited (EvSuperClass d_id _) 
            = chase_ev_var assocs trg (curr_grav-1) visited d_id
        chase_ev assocs trg curr_grav visited (EvCast v co)
            = do { m1 <- chase_ev_var assocs trg curr_grav visited v
                 ; m2 <- chase_co assocs trg curr_grav visited co
                 ; return (comb_chase_res Nothing [m1,m2]) } 

        chase_ev assocs trg curr_grav visited (EvCoercion co)
            = chase_co assocs trg curr_grav visited co
        chase_ev assocs trg curr_grav visited (EvDFunApp _ _ ev_deps)
            = do { chase_results <- mapM (chase_ev_var assocs trg (curr_grav+1) visited) ev_deps
                 ; return (comb_chase_res Nothing chase_results) }
        chase_ev _assocs _trg _curr_grav _visited (EvInteger _) = return Nothing
        chase_ev _assocs _trg _curr_grav _visited (EvAxiom _ _) = return Nothing

        chase_co assocs trg curr_grav visited co 
            = -- Look for all the coercion variables in the coercion 
              -- chase them, and combine the results. This is OK since the
              -- coercion will not contain any superclass terms -- anything 
              -- that involves dictionaries will be bound in assocs. 
              let co_vars       = foldVarSet (\v vrs -> if isCoVar v then (v:vrs) else vrs) []
                                             (tyVarsOfType co)
              in do { chase_results <- mapM (chase_ev_var assocs trg curr_grav visited) co_vars
                    ; return (comb_chase_res Nothing chase_results) } 

        comb_chase_res f []                   = f 
        comb_chase_res f (Nothing:rest)       = comb_chase_res f rest 
        comb_chase_res Nothing (Just n:rest)  = comb_chase_res (Just n) rest
        comb_chase_res (Just m) (Just n:rest) = comb_chase_res (Just (min n m)) rest 


=======
>>>>>>> 915bf16e
-- Matching and looking up classes and family instances
-- ~~~~~~~~~~~~~~~~~~~~~~~~~~~~~~~~~~~~~~~~~~~~~~~~~~~~~~~~~~~~~~~~~~~~~

data MatchInstResult mi
  = MatchInstNo         -- No matching instance 
  | MatchInstSingle mi  -- Single matching instance
  | MatchInstMany       -- Multiple matching instances


matchClass :: Class -> [Type] -> TcS (MatchInstResult (DFunId, [Either TyVar TcType])) 
-- Look up a class constraint in the instance environment
matchClass clas tys
  = do	{ let pred = mkClassPred clas tys 
        ; instEnvs <- getInstEnvs
        ; case lookupInstEnv instEnvs clas tys of {
            ([], unifs)               -- Nothing matches  
                -> do { traceTcS "matchClass not matching"
                                 (vcat [ text "dict" <+> ppr pred, 
                                         text "unifs" <+> ppr unifs ]) 
                      ; return MatchInstNo  
                      } ;  
	    ([(ispec, inst_tys)], []) -- A single match 
		-> do	{ let dfun_id = is_dfun ispec
			; traceTcS "matchClass success"
				   (vcat [text "dict" <+> ppr pred, 
				          text "witness" <+> ppr dfun_id
                                           <+> ppr (idType dfun_id) ])
				  -- Record that this dfun is needed
                        ; return $ MatchInstSingle (dfun_id, inst_tys)
                        } ;
     	    (matches, unifs)          -- More than one matches 
		-> do	{ traceTcS "matchClass multiple matches, deferring choice"
			           (vcat [text "dict" <+> ppr pred,
				   	  text "matches" <+> ppr matches,
				   	  text "unifs" <+> ppr unifs])
                        ; return MatchInstMany 
		        }
	}
        }

matchFam :: TyCon
         -> [Type] 
         -> TcS (MatchInstResult (TyCon, [Type]))
matchFam tycon args
  = do { mb <- wrapTcS $ TcM.tcLookupFamInst tycon args
       ; case mb of 
           Nothing  -> return MatchInstNo 
           Just res -> return $ MatchInstSingle res
       -- DV: We never return MatchInstMany, since tcLookupFamInst never returns 
       -- multiple matches. Check. 
       }


-- Functional dependencies, instantiation of equations
-------------------------------------------------------

mkDerivedFunDepEqns :: WantedLoc
                   -> [(Equation, (PredType, SDoc), (PredType, SDoc))]
                   -> TcS [FlavoredEvVar]    -- All Derived
mkDerivedFunDepEqns _   [] = return []
mkDerivedFunDepEqns loc eqns
  = do { traceTcS "Improve:" (vcat (map pprEquationDoc eqns))
       ; evvars <- mapM to_work_item eqns
       ; return $ concat evvars }
  where
    to_work_item :: (Equation, (PredType,SDoc), (PredType,SDoc)) -> TcS [FlavoredEvVar]
    to_work_item ((qtvs, pairs), d1, d2)
      = do { let tvs = varSetElems qtvs
           ; tvs' <- mapM instFlexiTcS tvs
           ; let subst = zipTopTvSubst tvs (mkTyVarTys tvs')
                 loc'  = pushErrCtxt FunDepOrigin (False, mkEqnMsg d1 d2) loc
                 flav  = Derived loc'
           ; mapM (do_one subst flav) pairs }

    do_one subst flav (ty1, ty2)
       = do { let sty1 = substTy subst ty1
                  sty2 = substTy subst ty2
            ; ev <- newCoVar sty1 sty2
            ; return (mkEvVarX ev flav) }

pprEquationDoc :: (Equation, (PredType, SDoc), (PredType, SDoc)) -> SDoc
pprEquationDoc (eqn, (p1, _), (p2, _)) 
  = vcat [pprEquation eqn, nest 2 (ppr p1), nest 2 (ppr p2)]

mkEqnMsg :: (TcPredType, SDoc) -> (TcPredType, SDoc) -> TidyEnv
         -> TcM (TidyEnv, SDoc)
mkEqnMsg (pred1,from1) (pred2,from2) tidy_env
  = do  { pred1' <- TcM.zonkTcPredType pred1
        ; pred2' <- TcM.zonkTcPredType pred2
	; let { pred1'' = tidyPred tidy_env pred1'
              ; pred2'' = tidyPred tidy_env pred2' }
	; let msg = vcat [ptext (sLit "When using functional dependencies to combine"),
			  nest 2 (sep [ppr pred1'' <> comma, nest 2 from1]), 
			  nest 2 (sep [ppr pred2'' <> comma, nest 2 from2])]
	; return (tidy_env, msg) }
\end{code}<|MERGE_RESOLUTION|>--- conflicted
+++ resolved
@@ -38,15 +38,8 @@
 
     getInstEnvs, getFamInstEnvs,                -- Getting the environments
     getTopEnv, getGblEnv, getTcEvBinds, getUntouchables,
-<<<<<<< HEAD
     tcsLookupClass, tcsLookupTyCon,
-    getTcEvBindsBag, getTcSContext, getTcSTyBinds, getTcSTyBindsMap, getTcSErrors,
-    getTcSErrorsBag, FrozenError (..),
-    addErrorTcS,
-    ErrorKind(..),
-=======
     getTcEvBindsBag, getTcSContext, getTcSTyBinds, getTcSTyBindsMap,
->>>>>>> 915bf16e
 
     newFlattenSkolemTy,                         -- Flatten skolems 
 
@@ -747,79 +740,6 @@
 
 
 \begin{code} 
-<<<<<<< HEAD
-isGoodRecEv :: EvVar -> EvVar -> TcS Bool
--- In a call (isGoodRecEv ev wv), we are considering solving wv 
--- using some term that involves ev, such as:
--- by setting		wv = ev
--- or                   wv = EvCast x |> ev
--- etc. 
--- But that would be Very Bad if the evidence for 'ev' mentions 'wv',
--- in an "unguarded" way. So isGoodRecEv looks at the evidence ev 
--- recursively through the evidence binds, to see if uses of 'wv' are guarded.
---
--- Guarded means: more instance calls than superclass selections. We
--- compute this by chasing the evidence, adding +1 for every instance
--- call (constructor) and -1 for every superclass selection (destructor).
---
--- See Note [Superclasses and recursive dictionaries] in TcInteract
-isGoodRecEv ev_var wv
-  = do { tc_evbinds <- getTcEvBindsBag 
-       ; mb <- chase_ev_var tc_evbinds wv 0 [] ev_var 
-       ; return $ case mb of 
-                    Nothing -> True 
-                    Just min_guardedness -> min_guardedness > 0
-       }
-
-  where chase_ev_var :: EvBindMap   -- Evidence binds 
-                 -> EvVar           -- Target variable whose gravity we want to return
-                 -> Int             -- Current gravity 
-                 -> [EvVar]         -- Visited nodes
-                 -> EvVar           -- Current node 
-                 -> TcS (Maybe Int)
-        chase_ev_var assocs trg curr_grav visited orig
-            | trg == orig         = return $ Just curr_grav
-            | orig `elem` visited = return $ Nothing 
-            | Just (EvBind _ ev_trm) <- lookupEvBind assocs orig
-            = chase_ev assocs trg curr_grav (orig:visited) ev_trm
-
-            | otherwise = return Nothing
-
-        chase_ev assocs trg curr_grav visited (EvId v) 
-            = chase_ev_var assocs trg curr_grav visited v
-        chase_ev assocs trg curr_grav visited (EvSuperClass d_id _) 
-            = chase_ev_var assocs trg (curr_grav-1) visited d_id
-        chase_ev assocs trg curr_grav visited (EvCast v co)
-            = do { m1 <- chase_ev_var assocs trg curr_grav visited v
-                 ; m2 <- chase_co assocs trg curr_grav visited co
-                 ; return (comb_chase_res Nothing [m1,m2]) } 
-
-        chase_ev assocs trg curr_grav visited (EvCoercion co)
-            = chase_co assocs trg curr_grav visited co
-        chase_ev assocs trg curr_grav visited (EvDFunApp _ _ ev_deps)
-            = do { chase_results <- mapM (chase_ev_var assocs trg (curr_grav+1) visited) ev_deps
-                 ; return (comb_chase_res Nothing chase_results) }
-        chase_ev _assocs _trg _curr_grav _visited (EvInteger _) = return Nothing
-        chase_ev _assocs _trg _curr_grav _visited (EvAxiom _ _) = return Nothing
-
-        chase_co assocs trg curr_grav visited co 
-            = -- Look for all the coercion variables in the coercion 
-              -- chase them, and combine the results. This is OK since the
-              -- coercion will not contain any superclass terms -- anything 
-              -- that involves dictionaries will be bound in assocs. 
-              let co_vars       = foldVarSet (\v vrs -> if isCoVar v then (v:vrs) else vrs) []
-                                             (tyVarsOfType co)
-              in do { chase_results <- mapM (chase_ev_var assocs trg curr_grav visited) co_vars
-                    ; return (comb_chase_res Nothing chase_results) } 
-
-        comb_chase_res f []                   = f 
-        comb_chase_res f (Nothing:rest)       = comb_chase_res f rest 
-        comb_chase_res Nothing (Just n:rest)  = comb_chase_res (Just n) rest
-        comb_chase_res (Just m) (Just n:rest) = comb_chase_res (Just (min n m)) rest 
-
-
-=======
->>>>>>> 915bf16e
 -- Matching and looking up classes and family instances
 -- ~~~~~~~~~~~~~~~~~~~~~~~~~~~~~~~~~~~~~~~~~~~~~~~~~~~~~~~~~~~~~~~~~~~~~
 
