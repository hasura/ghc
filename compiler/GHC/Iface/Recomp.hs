{-# LANGUAGE CPP #-}
{-# LANGUAGE MultiWayIf #-}

-- | Module for detecting if recompilation is required
module GHC.Iface.Recomp
   ( checkOldIface
   , RecompileRequired(..)
   , recompileRequired
   , addFingerprints
   )
where

#include "HsVersions.h"

import GHC.Prelude

import GHC.Driver.Backend
import GHC.Driver.Env
import GHC.Driver.Session
import GHC.Driver.Ppr
import GHC.Driver.Plugins ( PluginRecompile(..), PluginWithArgs(..), pluginRecompile', plugins )

import GHC.Iface.Syntax
import GHC.Iface.Recomp.Binary
import GHC.Iface.Load
import GHC.Iface.Recomp.Flags
import GHC.Iface.Env

import GHC.Core
import GHC.Tc.Utils.Monad
import GHC.Hs

import GHC.Data.Graph.Directed
import GHC.Data.Maybe
import GHC.Data.FastString

import GHC.Utils.Error
import GHC.Utils.Panic
import GHC.Utils.Outputable as Outputable
import GHC.Utils.Misc as Utils hiding ( eqListBy )
import GHC.Utils.Binary
import GHC.Utils.Fingerprint
import GHC.Utils.Exception
import GHC.Utils.Logger

import GHC.Types.Annotations
import GHC.Types.Name
import GHC.Types.Name.Set
import GHC.Types.SrcLoc
import GHC.Types.Unique
import GHC.Types.Unique.Set
import GHC.Types.Fixity.Env
import GHC.Types.SourceFile

import GHC.Unit.External
import GHC.Unit.Finder
import GHC.Unit.State
import GHC.Unit.Home
import GHC.Unit.Module
import GHC.Unit.Module.ModIface
import GHC.Unit.Module.ModSummary
import GHC.Unit.Module.Warnings
import GHC.Unit.Module.Deps

import Control.Monad
import Data.Function
import Data.List (find, sortBy, sort)
import qualified Data.Map as Map
import qualified Data.Set as Set
import Data.Word (Word64)

--Qualified import so we can define a Semigroup instance
-- but it doesn't clash with Outputable.<>
import qualified Data.Semigroup

{-
  -----------------------------------------------
          Recompilation checking
  -----------------------------------------------

A complete description of how recompilation checking works can be
found in the wiki commentary:

 https://gitlab.haskell.org/ghc/ghc/wikis/commentary/compiler/recompilation-avoidance

Please read the above page for a top-down description of how this all
works.  Notes below cover specific issues related to the implementation.

Basic idea:

  * In the mi_usages information in an interface, we record the
    fingerprint of each free variable of the module

  * In mkIface, we compute the fingerprint of each exported thing A.f.
    For each external thing that A.f refers to, we include the fingerprint
    of the external reference when computing the fingerprint of A.f.  So
    if anything that A.f depends on changes, then A.f's fingerprint will
    change.
    Also record any dependent files added with
      * addDependentFile
      * #include
      * -optP-include

  * In checkOldIface we compare the mi_usages for the module with
    the actual fingerprint for all each thing recorded in mi_usages
-}

data RecompileRequired
  = UpToDate
       -- ^ everything is up to date, recompilation is not required
  | MustCompile
       -- ^ The .hs file has been modified, or the .o/.hi file does not exist
  | RecompBecause String
       -- ^ The .o/.hi files are up to date, but something else has changed
       -- to force recompilation; the String says what (one-line summary)
   deriving Eq

instance Semigroup RecompileRequired where
  UpToDate <> r = r
  mc <> _       = mc

instance Monoid RecompileRequired where
  mempty = UpToDate

recompileRequired :: RecompileRequired -> Bool
recompileRequired UpToDate = False
recompileRequired _ = True

-- | Top level function to check if the version of an old interface file
-- is equivalent to the current source file the user asked us to compile.
-- If the same, we can avoid recompilation. We return a tuple where the
-- first element is a bool saying if we should recompile the object file
-- and the second is maybe the interface file, where Nothing means to
-- rebuild the interface file and not use the existing one.
checkOldIface
  :: HscEnv
  -> ModSummary
  -> SourceModified
  -> Maybe ModIface         -- Old interface from compilation manager, if any
  -> IO (RecompileRequired, Maybe ModIface)

checkOldIface hsc_env mod_summary source_modified maybe_iface
  = do  let dflags = hsc_dflags hsc_env
        let logger = hsc_logger hsc_env
        showPass logger dflags $
            "Checking old interface for " ++
              (showPpr dflags $ ms_mod mod_summary) ++
              " (use -ddump-hi-diffs for more details)"
        initIfaceCheck (text "checkOldIface") hsc_env $
            check_old_iface hsc_env mod_summary source_modified maybe_iface

check_old_iface
  :: HscEnv
  -> ModSummary
  -> SourceModified
  -> Maybe ModIface
  -> IfG (RecompileRequired, Maybe ModIface)

check_old_iface hsc_env mod_summary src_modified maybe_iface
  = let dflags = hsc_dflags hsc_env
        logger = hsc_logger hsc_env
        getIface =
            case maybe_iface of
                Just _  -> do
                    trace_if logger dflags (text "We already have the old interface for" <+>
                      ppr (ms_mod mod_summary))
                    return maybe_iface
                Nothing -> loadIface

        loadIface = do
             let iface_path = msHiFilePath mod_summary
             let ncu        = hsc_NC hsc_env
             read_result <- readIface dflags ncu (ms_mod mod_summary) iface_path
             case read_result of
                 Failed err -> do
                     trace_if logger dflags (text "FYI: cannot read old interface file:" $$ nest 4 err)
                     trace_hi_diffs logger dflags (text "Old interface file was invalid:" $$ nest 4 err)
                     return Nothing
                 Succeeded iface -> do
                     trace_if logger dflags (text "Read the interface file" <+> text iface_path)
                     return $ Just iface

        src_changed
            | gopt Opt_ForceRecomp dflags    = True
            | SourceModified <- src_modified = True
            | otherwise = False
    in do
        when src_changed $
            liftIO $ trace_hi_diffs logger dflags (nest 4 $ text "Source file changed or recompilation check turned off")

        case src_changed of
            -- If the source has changed and we're in interactive mode,
            -- avoid reading an interface; just return the one we might
            -- have been supplied with.
            True | not (backendProducesObject $ backend dflags) ->
                return (MustCompile, maybe_iface)

            -- Try and read the old interface for the current module
            -- from the .hi file left from the last time we compiled it
            True -> do
                maybe_iface' <- liftIO $ getIface
                return (MustCompile, maybe_iface')

            False -> do
                maybe_iface' <- liftIO $ getIface
                case maybe_iface' of
                    -- We can't retrieve the iface
                    Nothing    -> return (MustCompile, Nothing)

                    -- We have got the old iface; check its versions
                    -- even in the SourceUnmodifiedAndStable case we
                    -- should check versions because some packages
                    -- might have changed or gone away.
                    Just iface -> checkVersions hsc_env mod_summary iface

-- | Check if a module is still the same 'version'.
--
-- This function is called in the recompilation checker after we have
-- determined that the module M being checked hasn't had any changes
-- to its source file since we last compiled M. So at this point in general
-- two things may have changed that mean we should recompile M:
--   * The interface export by a dependency of M has changed.
--   * The compiler flags specified this time for M have changed
--     in a manner that is significant for recompilation.
-- We return not just if we should recompile the object file but also
-- if we should rebuild the interface file.
checkVersions :: HscEnv
              -> ModSummary
              -> ModIface       -- Old interface
              -> IfG (RecompileRequired, Maybe ModIface)
checkVersions hsc_env mod_summary iface
  = do { liftIO $ trace_hi_diffs logger dflags
                        (text "Considering whether compilation is required for" <+>
                        ppr (mi_module iface) <> colon)

       -- readIface will have verified that the UnitId matches,
       -- but we ALSO must make sure the instantiation matches up.  See
       -- test case bkpcabal04!
       ; hsc_env <- getTopEnv
       ; if not (isHomeModule home_unit (mi_module iface))
            then return (RecompBecause "-this-unit-id changed", Nothing) else do {
       ; recomp <- liftIO $ checkFlagHash hsc_env iface
       ; if recompileRequired recomp then return (recomp, Nothing) else do {
       ; recomp <- liftIO $ checkOptimHash hsc_env iface
       ; if recompileRequired recomp then return (recomp, Nothing) else do {
       ; recomp <- liftIO $ checkHpcHash hsc_env iface
       ; if recompileRequired recomp then return (recomp, Nothing) else do {
       ; recomp <- liftIO $ checkMergedSignatures hsc_env mod_summary iface
       ; if recompileRequired recomp then return (recomp, Nothing) else do {
       ; recomp <- liftIO $ checkHsig logger home_unit dflags mod_summary iface
       ; if recompileRequired recomp then return (recomp, Nothing) else do {
       ; recomp <- pure (checkHie dflags mod_summary)
       ; if recompileRequired recomp then return (recomp, Nothing) else do {
       ; recomp <- checkDependencies hsc_env mod_summary iface
       ; if recompileRequired recomp then return (recomp, Just iface) else do {
       ; recomp <- checkPlugins hsc_env iface
       ; if recompileRequired recomp then return (recomp, Nothing) else do {


       -- Source code unchanged and no errors yet... carry on
       --
       -- First put the dependent-module info, read from the old
       -- interface, into the envt, so that when we look for
       -- interfaces we look for the right one (.hi or .hi-boot)
       --
       -- It's just temporary because either the usage check will succeed
       -- (in which case we are done with this module) or it'll fail (in which
       -- case we'll compile the module from scratch anyhow).
       --
       -- We do this regardless of compilation mode, although in --make mode
       -- all the dependent modules should be in the HPT already, so it's
       -- quite redundant
       ; updateEps_ $ \eps  -> eps { eps_is_boot = mod_deps }
       ; recomp <- checkList [checkModUsage (homeUnitAsUnit home_unit) u
                             | u <- mi_usages iface]
       ; return (recomp, Just iface)
    }}}}}}}}}}
  where
    logger = hsc_logger hsc_env
    dflags = hsc_dflags hsc_env
    home_unit = hsc_home_unit hsc_env
    -- This is a bit of a hack really
    mod_deps :: ModuleNameEnv ModuleNameWithIsBoot
    mod_deps = mkModDeps (dep_mods (mi_deps iface))

-- | Check if any plugins are requesting recompilation
checkPlugins :: HscEnv -> ModIface -> IfG RecompileRequired
checkPlugins hsc_env iface = liftIO $ do
  new_fingerprint <- fingerprintPlugins hsc_env
  let old_fingerprint = mi_plugin_hash (mi_final_exts iface)
  pr <- mconcat <$> mapM pluginRecompile' (plugins hsc_env)
  return $
    pluginRecompileToRecompileRequired old_fingerprint new_fingerprint pr

fingerprintPlugins :: HscEnv -> IO Fingerprint
fingerprintPlugins hsc_env =
  fingerprintPlugins' $ plugins hsc_env

fingerprintPlugins' :: [PluginWithArgs] -> IO Fingerprint
fingerprintPlugins' plugins = do
  res <- mconcat <$> mapM pluginRecompile' plugins
  return $ case res of
      NoForceRecompile -> fingerprintString "NoForceRecompile"
      ForceRecompile   -> fingerprintString "ForceRecompile"
      -- is the chance of collision worth worrying about?
      -- An alternative is to fingerprintFingerprints [fingerprintString
      -- "maybeRecompile", fp]
      (MaybeRecompile fp) -> fp


pluginRecompileToRecompileRequired
    :: Fingerprint -> Fingerprint -> PluginRecompile -> RecompileRequired
pluginRecompileToRecompileRequired old_fp new_fp pr
  | old_fp == new_fp =
    case pr of
      NoForceRecompile  -> UpToDate

      -- we already checked the fingerprint above so a mismatch is not possible
      -- here, remember that: `fingerprint (MaybeRecomp x) == x`.
      MaybeRecompile _  -> UpToDate

      -- when we have an impure plugin in the stack we have to unconditionally
      -- recompile since it might integrate all sorts of crazy IO results into
      -- its compilation output.
      ForceRecompile    -> RecompBecause "Impure plugin forced recompilation"

  | old_fp `elem` magic_fingerprints ||
    new_fp `elem` magic_fingerprints
    -- The fingerprints do not match either the old or new one is a magic
    -- fingerprint. This happens when non-pure plugins are added for the first
    -- time or when we go from one recompilation strategy to another: (force ->
    -- no-force, maybe-recomp -> no-force, no-force -> maybe-recomp etc.)
    --
    -- For example when we go from ForceRecomp to NoForceRecomp
    -- recompilation is triggered since the old impure plugins could have
    -- changed the build output which is now back to normal.
    = RecompBecause "Plugins changed"

  | otherwise =
    let reason = "Plugin fingerprint changed" in
    case pr of
      -- even though a plugin is forcing recompilation the fingerprint changed
      -- which would cause recompilation anyways so we report the fingerprint
      -- change instead.
      ForceRecompile   -> RecompBecause reason

      _                -> RecompBecause reason

 where
   magic_fingerprints =
       [ fingerprintString "NoForceRecompile"
       , fingerprintString "ForceRecompile"
       ]


-- | Check if an hsig file needs recompilation because its
-- implementing module has changed.
checkHsig :: Logger -> HomeUnit -> DynFlags -> ModSummary -> ModIface -> IO RecompileRequired
checkHsig logger home_unit dflags mod_summary iface = do
    let outer_mod = ms_mod mod_summary
        inner_mod = homeModuleNameInstantiation home_unit (moduleName outer_mod)
    MASSERT( isHomeModule home_unit outer_mod )
    case inner_mod == mi_semantic_module iface of
        True -> up_to_date logger dflags (text "implementing module unchanged")
        False -> return (RecompBecause "implementing module changed")

-- | Check if @.hie@ file is out of date or missing.
checkHie :: DynFlags -> ModSummary -> RecompileRequired
checkHie dflags mod_summary =
    let hie_date_opt = ms_hie_date mod_summary
<<<<<<< HEAD
        hi_date = ms_iface_date mod_summary
    pure $ case gopt Opt_WriteHie dflags of
               False -> UpToDate
               True -> case (hie_date_opt, hi_date) of
                           (Nothing, _)
                               -> RecompBecause "HIE file is missing"
                           (Just hie_date, Just hi_date) | hie_date < hi_date
                               -> RecompBecause "HIE file is out of date"
                           _
                               -> UpToDate
=======
        hs_date = ms_hs_date mod_summary
    in if not (gopt Opt_WriteHie dflags)
      then UpToDate
      else case hie_date_opt of
             Nothing -> RecompBecause "HIE file is missing"
             Just hie_date
                 | hie_date < hs_date
                 -> RecompBecause "HIE file is out of date"
                 | otherwise
                 -> UpToDate
>>>>>>> 5741caeb

-- | Check the flags haven't changed
checkFlagHash :: HscEnv -> ModIface -> IO RecompileRequired
checkFlagHash hsc_env iface = do
    let dflags   = hsc_dflags hsc_env
    let logger   = hsc_logger hsc_env
    let old_hash = mi_flag_hash (mi_final_exts iface)
    new_hash <- fingerprintDynFlags hsc_env (mi_module iface) putNameLiterally
    case old_hash == new_hash of
        True  -> up_to_date logger dflags (text "Module flags unchanged")
        False -> out_of_date_hash logger dflags "flags changed"
                     (text "  Module flags have changed")
                     old_hash new_hash

-- | Check the optimisation flags haven't changed
checkOptimHash :: HscEnv -> ModIface -> IO RecompileRequired
checkOptimHash hsc_env iface = do
    let dflags   = hsc_dflags hsc_env
    let logger   = hsc_logger hsc_env
    let old_hash = mi_opt_hash (mi_final_exts iface)
    new_hash <- fingerprintOptFlags (hsc_dflags hsc_env)
                                               putNameLiterally
    if | old_hash == new_hash
         -> up_to_date logger dflags (text "Optimisation flags unchanged")
       | gopt Opt_IgnoreOptimChanges (hsc_dflags hsc_env)
         -> up_to_date logger dflags (text "Optimisation flags changed; ignoring")
       | otherwise
         -> out_of_date_hash logger dflags "Optimisation flags changed"
                     (text "  Optimisation flags have changed")
                     old_hash new_hash

-- | Check the HPC flags haven't changed
checkHpcHash :: HscEnv -> ModIface -> IO RecompileRequired
checkHpcHash hsc_env iface = do
    let dflags   = hsc_dflags hsc_env
    let logger   = hsc_logger hsc_env
    let old_hash = mi_hpc_hash (mi_final_exts iface)
    new_hash <- fingerprintHpcFlags (hsc_dflags hsc_env)
                                               putNameLiterally
    if | old_hash == new_hash
         -> up_to_date logger dflags (text "HPC flags unchanged")
       | gopt Opt_IgnoreHpcChanges (hsc_dflags hsc_env)
         -> up_to_date logger dflags (text "HPC flags changed; ignoring")
       | otherwise
         -> out_of_date_hash logger dflags "HPC flags changed"
                     (text "  HPC flags have changed")
                     old_hash new_hash

-- Check that the set of signatures we are merging in match.
-- If the -unit-id flags change, this can change too.
checkMergedSignatures :: HscEnv -> ModSummary -> ModIface -> IO RecompileRequired
checkMergedSignatures hsc_env mod_summary iface = do
    let dflags     = hsc_dflags hsc_env
    let logger     = hsc_logger hsc_env
    let unit_state = hsc_units hsc_env
    let old_merged = sort [ mod | UsageMergedRequirement{ usg_mod = mod } <- mi_usages iface ]
        new_merged = case Map.lookup (ms_mod_name mod_summary)
                                     (requirementContext unit_state) of
                        Nothing -> []
                        Just r -> sort $ map (instModuleToModule unit_state) r
    if old_merged == new_merged
        then up_to_date logger dflags (text "signatures to merge in unchanged" $$ ppr new_merged)
        else return (RecompBecause "signatures to merge in changed")

-- If the direct imports of this module are resolved to targets that
-- are not among the dependencies of the previous interface file,
-- then we definitely need to recompile.  This catches cases like
--   - an exposed package has been upgraded
--   - we are compiling with different package flags
--   - a home module that was shadowing a package module has been removed
--   - a new home module has been added that shadows a package module
-- See bug #1372.
--
-- In addition, we also check if the union of dependencies of the imported
-- modules has any difference to the previous set of dependencies. We would need
-- to recompile in that case also since the `mi_deps` field of ModIface needs
-- to be updated to match that information. This is one of the invariants
-- of interface files (see https://gitlab.haskell.org/ghc/ghc/wikis/commentary/compiler/recompilation-avoidance#interface-file-invariants).
-- See bug #16511.
--
-- Returns (RecompBecause <textual reason>) if recompilation is required.
checkDependencies :: HscEnv -> ModSummary -> ModIface -> IfG RecompileRequired
checkDependencies hsc_env summary iface
 =
   checkList $
     [ liftIO $ checkList (map dep_missing (ms_imps summary ++ ms_srcimps summary))
     , do
         (recomp, mnames_seen) <- runUntilRecompRequired $ map
           checkForNewHomeDependency
           (ms_home_imps summary)
         liftIO $ case recomp of
           UpToDate -> do
             let
               seen_home_deps = Set.unions $ map Set.fromList mnames_seen
             checkIfAllOldHomeDependenciesAreSeen seen_home_deps
           _ -> return recomp]
 where
   dflags        = hsc_dflags hsc_env
   logger        = hsc_logger hsc_env
   fc            = hsc_FC hsc_env
   home_unit     = hsc_home_unit hsc_env
   units         = hsc_units hsc_env
   prev_dep_mods = dep_mods (mi_deps iface)
   prev_dep_plgn = dep_plgins (mi_deps iface)
   prev_dep_pkgs = dep_pkgs (mi_deps iface)

   dep_missing (mb_pkg, L _ mod) = do
     find_res <- findImportedModule fc units home_unit dflags mod (mb_pkg)
     let reason = moduleNameString mod ++ " changed"
     case find_res of
        Found _ mod
          | isHomeUnit home_unit pkg
           -> if moduleName mod `notElem` map gwib_mod prev_dep_mods ++ prev_dep_plgn
                 then do trace_hi_diffs logger dflags $
                           text "imported module " <> quotes (ppr mod) <>
                           text " not among previous dependencies"
                         return (RecompBecause reason)
                 else
                         return UpToDate
          | otherwise
           -> if toUnitId pkg `notElem` (map fst prev_dep_pkgs)
                 then do trace_hi_diffs logger dflags $
                           text "imported module " <> quotes (ppr mod) <>
                           text " is from package " <> quotes (ppr pkg) <>
                           text ", which is not among previous dependencies"
                         return (RecompBecause reason)
                 else
                         return UpToDate
           where pkg = moduleUnit mod
        _otherwise  -> return (RecompBecause reason)

   projectNonBootNames = map gwib_mod . filter ((== NotBoot) . gwib_isBoot)
   old_deps = Set.fromList
     $ projectNonBootNames prev_dep_mods
   isOldHomeDeps = flip Set.member old_deps
   checkForNewHomeDependency (L _ mname) = do
     let
       mod = mkHomeModule home_unit mname
       str_mname = moduleNameString mname
       reason = str_mname ++ " changed"
     -- We only want to look at home modules to check if any new home dependency
     -- pops in and thus here, skip modules that are not home. Checking
     -- membership in old home dependencies suffice because the `dep_missing`
     -- check already verified that all imported home modules are present there.
     if not (isOldHomeDeps mname)
       then return (UpToDate, [])
       else do
         mb_result <- getFromModIface "need mi_deps for" mod $ \imported_iface -> do
           let mnames = mname:(map gwib_mod $ filter ((== NotBoot) . gwib_isBoot) $
                 dep_mods $ mi_deps imported_iface)
           case find (not . isOldHomeDeps) mnames of
             Nothing -> return (UpToDate, mnames)
             Just new_dep_mname -> do
               trace_hi_diffs logger dflags $
                 text "imported home module " <> quotes (ppr mod) <>
                 text " has a new dependency " <> quotes (ppr new_dep_mname)
               return (RecompBecause reason, [])
         return $ fromMaybe (MustCompile, []) mb_result

   -- Performs all recompilation checks in the list until a check that yields
   -- recompile required is encountered. Returns the list of the results of
   -- all UpToDate checks.
   runUntilRecompRequired []             = return (UpToDate, [])
   runUntilRecompRequired (check:checks) = do
     (recompile, value) <- check
     if recompileRequired recompile
       then return (recompile, [])
       else do
         (recomp, values) <- runUntilRecompRequired checks
         return (recomp, value:values)

   checkIfAllOldHomeDependenciesAreSeen seen_deps = do
     let unseen_old_deps = Set.difference
          old_deps
          seen_deps
     if not (null unseen_old_deps)
       then do
         let missing_dep = Set.elemAt 0 unseen_old_deps
         trace_hi_diffs logger dflags $
           text "missing old home dependency " <> quotes (ppr missing_dep)
         return $ RecompBecause "missing old dependency"
       else return UpToDate

needInterface :: Module -> (ModIface -> IO RecompileRequired)
             -> IfG RecompileRequired
needInterface mod continue
  = do
      mb_recomp <- getFromModIface
        "need version info for"
        mod
        continue
      case mb_recomp of
        Nothing -> return MustCompile
        Just recomp -> return recomp

getFromModIface :: String -> Module -> (ModIface -> IO a)
              -> IfG (Maybe a)
getFromModIface doc_msg mod getter
  = do  -- Load the imported interface if possible
    dflags <- getDynFlags
    logger <- getLogger
    let doc_str = sep [text doc_msg, ppr mod]
    liftIO $ trace_hi_diffs logger dflags (text "Checking interface for module" <+> ppr mod)

    mb_iface <- loadInterface doc_str mod ImportBySystem
        -- Load the interface, but don't complain on failure;
        -- Instead, get an Either back which we can test

    case mb_iface of
      Failed _ -> do
        liftIO $ trace_hi_diffs logger dflags (sep [text "Couldn't load interface for module", ppr mod])
        return Nothing
                  -- Couldn't find or parse a module mentioned in the
                  -- old interface file.  Don't complain: it might
                  -- just be that the current module doesn't need that
                  -- import and it's been deleted
      Succeeded iface -> Just <$> liftIO (getter iface)

-- | Given the usage information extracted from the old
-- M.hi file for the module being compiled, figure out
-- whether M needs to be recompiled.
checkModUsage :: Unit -> Usage -> IfG RecompileRequired
checkModUsage _this_pkg UsagePackageModule{
                                usg_mod = mod,
                                usg_mod_hash = old_mod_hash } = do
  dflags <- getDynFlags
  logger <- getLogger
  needInterface mod $ \iface -> do
    let reason = moduleNameString (moduleName mod) ++ " changed"
    checkModuleFingerprint logger dflags reason old_mod_hash (mi_mod_hash (mi_final_exts iface))
        -- We only track the ABI hash of package modules, rather than
        -- individual entity usages, so if the ABI hash changes we must
        -- recompile.  This is safe but may entail more recompilation when
        -- a dependent package has changed.

checkModUsage _ UsageMergedRequirement{ usg_mod = mod, usg_mod_hash = old_mod_hash } = do
  dflags <- getDynFlags
  logger <- getLogger
  needInterface mod $ \iface -> do
    let reason = moduleNameString (moduleName mod) ++ " changed (raw)"
    checkModuleFingerprint logger dflags reason old_mod_hash (mi_mod_hash (mi_final_exts iface))

checkModUsage this_pkg UsageHomeModule{
                                usg_mod_name = mod_name,
                                usg_mod_hash = old_mod_hash,
                                usg_exports = maybe_old_export_hash,
                                usg_entities = old_decl_hash }
  = do
    let mod = mkModule this_pkg mod_name
    dflags <- getDynFlags
    logger <- getLogger
    needInterface mod $ \iface -> do
     let
         new_mod_hash    = mi_mod_hash (mi_final_exts iface)
         new_decl_hash   = mi_hash_fn  (mi_final_exts iface)
         new_export_hash = mi_exp_hash (mi_final_exts iface)

         reason = moduleNameString mod_name ++ " changed"

     liftIO $ do
           -- CHECK MODULE
       recompile <- checkModuleFingerprint logger dflags reason old_mod_hash new_mod_hash
       if not (recompileRequired recompile)
         then return UpToDate
         else
           -- CHECK EXPORT LIST
           checkMaybeHash logger dflags reason maybe_old_export_hash new_export_hash
               (text "  Export list changed") $ do

                 -- CHECK ITEMS ONE BY ONE
                 recompile <- checkList [ checkEntityUsage logger dflags reason new_decl_hash u
                                        | u <- old_decl_hash]
                 if recompileRequired recompile
                   then return recompile     -- This one failed, so just bail out now
                   else up_to_date logger dflags (text "  Great!  The bits I use are up to date")


checkModUsage _this_pkg UsageFile{ usg_file_path = file,
                                   usg_file_hash = old_hash } =
  liftIO $
    handleIO handler $ do
      new_hash <- getFileHash file
      if (old_hash /= new_hash)
         then return recomp
         else return UpToDate
 where
   recomp  = RecompBecause (file ++ " changed")
   handler =
#if defined(DEBUG)
       \e -> pprTrace "UsageFile" (text (show e)) $ return recomp
#else
       \_ -> return recomp -- if we can't find the file, just recompile, don't fail
#endif

------------------------
checkModuleFingerprint
  :: Logger
  -> DynFlags
  -> String
  -> Fingerprint
  -> Fingerprint
  -> IO RecompileRequired
checkModuleFingerprint logger dflags reason old_mod_hash new_mod_hash
  | new_mod_hash == old_mod_hash
  = up_to_date logger dflags (text "Module fingerprint unchanged")

  | otherwise
  = out_of_date_hash logger dflags reason (text "  Module fingerprint has changed")
                     old_mod_hash new_mod_hash

------------------------
checkMaybeHash
  :: Logger
  -> DynFlags
  -> String
  -> Maybe Fingerprint
  -> Fingerprint
  -> SDoc
  -> IO RecompileRequired
  -> IO RecompileRequired
checkMaybeHash logger dflags reason maybe_old_hash new_hash doc continue
  | Just hash <- maybe_old_hash, hash /= new_hash
  = out_of_date_hash logger dflags reason doc hash new_hash
  | otherwise
  = continue

------------------------
checkEntityUsage :: Logger
                 -> DynFlags
                 -> String
                 -> (OccName -> Maybe (OccName, Fingerprint))
                 -> (OccName, Fingerprint)
                 -> IO RecompileRequired
checkEntityUsage logger dflags reason new_hash (name,old_hash) = do
  case new_hash name of
    -- We used it before, but it ain't there now
    Nothing       -> out_of_date logger dflags reason (sep [text "No longer exported:", ppr name])
    -- It's there, but is it up to date?
    Just (_, new_hash)
      | new_hash == old_hash
      -> do trace_hi_diffs logger dflags (text "  Up to date" <+> ppr name <+> parens (ppr new_hash))
            return UpToDate
      | otherwise
      -> out_of_date_hash logger dflags reason (text "  Out of date:" <+> ppr name) old_hash new_hash

up_to_date :: Logger -> DynFlags -> SDoc -> IO RecompileRequired
up_to_date logger dflags msg = trace_hi_diffs logger dflags msg >> return UpToDate

out_of_date :: Logger -> DynFlags -> String -> SDoc -> IO RecompileRequired
out_of_date logger dflags reason msg = trace_hi_diffs logger dflags msg >> return (RecompBecause reason)

out_of_date_hash :: Logger -> DynFlags -> String -> SDoc -> Fingerprint -> Fingerprint -> IO RecompileRequired
out_of_date_hash logger dflags reason msg old_hash new_hash
  = out_of_date logger dflags reason (hsep [msg, ppr old_hash, text "->", ppr new_hash])

----------------------
checkList :: Monad m => [m RecompileRequired] -> m RecompileRequired
-- This helper is used in two places
checkList []             = return UpToDate
checkList (check:checks) = do recompile <- check
                              if recompileRequired recompile
                                then return recompile
                                else checkList checks


-- ---------------------------------------------------------------------------
-- Compute fingerprints for the interface

{-
Note [Fingerprinting IfaceDecls]
~~~~~~~~~~~~~~~~~~~~~~~~~~~~~~~~

The general idea here is that we first examine the 'IfaceDecl's and determine
the recursive groups of them. We then walk these groups in dependency order,
serializing each contained 'IfaceDecl' to a "Binary" buffer which we then
hash using MD5 to produce a fingerprint for the group.

However, the serialization that we use is a bit funny: we override the @putName@
operation with our own which serializes the hash of a 'Name' instead of the
'Name' itself. This ensures that the fingerprint of a decl changes if anything
in its transitive closure changes. This trick is why we must be careful about
traversing in dependency order: we need to ensure that we have hashes for
everything referenced by the decl which we are fingerprinting.

Moreover, we need to be careful to distinguish between serialization of binding
Names (e.g. the ifName field of a IfaceDecl) and non-binding (e.g. the ifInstCls
field of a IfaceClsInst): only in the non-binding case should we include the
fingerprint; in the binding case we shouldn't since it is merely the name of the
thing that we are currently fingerprinting.


Note [Fingerprinting recursive groups]
~~~~~~~~~~~~~~~~~~~~~~~~~~~~~~~~~~~~~~

The fingerprinting of a single recursive group is a rather subtle affair, as
seen in #18733.

How not to fingerprint
----------------------

Prior to fixing #18733 we used the following (flawed) scheme to fingerprint a
group in hash environment `hash_env0`:

 1. extend hash_env0, giving each declaration in the group the fingerprint 0
 2. use this environment to hash the declarations' ABIs, resulting in
    group_fingerprint
 3. produce the final hash environment by extending hash_env0, mapping each
    declaration of the group to group_fingerprint

However, this is wrong. Consider, for instance, a program like:

    data A = ARecu B | ABase String deriving (Show)
    data B = BRecu A | BBase Int deriving (Show)

    info :: B
    info = BBase 1

A consequence of (3) is that A and B will have the same fingerprint. This means
that if the user changes `info` to:

    info :: A
    info = ABase "hello"

The program's ABI fingerprint will not change despite `info`'s type, and
therefore ABI, being clearly different.

However, the incorrectness doesn't end there: (1) means that all recursive
occurrences of names within the group will be given the same fingerprint. This
means that the group's fingerprint won't change if we change an occurrence of A
to B.

Surprisingly, this bug (#18733) lurked for many years before being uncovered.

How we now fingerprint
----------------------

As seen above, the fingerprinting function must ensure that a groups
fingerprint captures the structure of within-group occurrences. The scheme that
we use is:

 0. To ensure determinism, sort the declarations into a stable order by
    declaration name

 1. Extend hash_env0, giving each declaration in the group a sequential
    fingerprint (e.g. 0, 1, 2, ...).

 2. Use this environment to hash the declarations' ABIs, resulting in
    group_fingerprint.

    Since we included the sequence number in step (1) programs identical up to
    transposition of recursive occurrences are distinguisable, avoiding the
    second issue mentioned above.

 3. Produce the final environment by extending hash_env, mapping each
    declaration of the group to the hash of (group_fingerprint, i), where
    i is the position of the declaration in the stable ordering.

    Including i in the hash ensures that the first issue noted above is
    avoided.

-}

-- | Add fingerprints for top-level declarations to a 'ModIface'.
--
-- See Note [Fingerprinting IfaceDecls]
addFingerprints
        :: HscEnv
        -> ModSummary
        -> PartialModIface
        -> IO ModIface
addFingerprints hsc_env ms iface0
 = do
   eps <- hscEPS hsc_env
   let
       decls = mi_decls iface0
       warn_fn = mkIfaceWarnCache (mi_warns iface0)
       fix_fn = mkIfaceFixCache (mi_fixities iface0)

        -- The ABI of a declaration represents everything that is made
        -- visible about the declaration that a client can depend on.
        -- see IfaceDeclABI below.
       declABI :: IfaceDecl -> IfaceDeclABI
       -- TODO: I'm not sure if this should be semantic_mod or this_mod.
       -- See also Note [Identity versus semantic module]
       declABI decl = (this_mod, decl, extras)
        where extras = declExtras fix_fn ann_fn non_orph_rules non_orph_insts
                                  non_orph_fis top_lvl_name_env decl

       -- This is used for looking up the Name of a default method
       -- from its OccName. See Note [default method Name]
       top_lvl_name_env =
         mkOccEnv [ (nameOccName nm, nm)
                  | IfaceId { ifName = nm } <- decls ]

       -- Dependency edges between declarations in the current module.
       -- This is computed by finding the free external names of each
       -- declaration, including IfaceDeclExtras (things that a
       -- declaration implicitly depends on).
       edges :: [ Node Unique IfaceDeclABI ]
       edges = [ DigraphNode abi (getUnique (getOccName decl)) out
               | decl <- decls
               , let abi = declABI decl
               , let out = localOccs $ freeNamesDeclABI abi
               ]

       name_module n = ASSERT2( isExternalName n, ppr n ) nameModule n
       localOccs =
         map (getUnique . getParent . getOccName)
                        -- NB: names always use semantic module, so
                        -- filtering must be on the semantic module!
                        -- See Note [Identity versus semantic module]
                        . filter ((== semantic_mod) . name_module)
                        . nonDetEltsUniqSet
                   -- It's OK to use nonDetEltsUFM as localOccs is only
                   -- used to construct the edges and
                   -- stronglyConnCompFromEdgedVertices is deterministic
                   -- even with non-deterministic order of edges as
                   -- explained in Note [Deterministic SCC] in GHC.Data.Graph.Directed.
          where getParent :: OccName -> OccName
                getParent occ = lookupOccEnv parent_map occ `orElse` occ

        -- maps OccNames to their parents in the current module.
        -- e.g. a reference to a constructor must be turned into a reference
        -- to the TyCon for the purposes of calculating dependencies.
       parent_map :: OccEnv OccName
       parent_map = foldl' extend emptyOccEnv decls
          where extend env d =
                  extendOccEnvList env [ (b,n) | b <- ifaceDeclImplicitBndrs d ]
                  where n = getOccName d

        -- Strongly-connected groups of declarations, in dependency order
       groups :: [SCC IfaceDeclABI]
       groups = stronglyConnCompFromEdgedVerticesUniq edges

       global_hash_fn = mkHashFun hsc_env eps

        -- How to output Names when generating the data to fingerprint.
        -- Here we want to output the fingerprint for each top-level
        -- Name, whether it comes from the current module or another
        -- module.  In this way, the fingerprint for a declaration will
        -- change if the fingerprint for anything it refers to (transitively)
        -- changes.
       mk_put_name :: OccEnv (OccName,Fingerprint)
                   -> BinHandle -> Name -> IO  ()
       mk_put_name local_env bh name
          | isWiredInName name  =  putNameLiterally bh name
           -- wired-in names don't have fingerprints
          | otherwise
          = ASSERT2( isExternalName name, ppr name )
            let hash | nameModule name /= semantic_mod =  global_hash_fn name
                     -- Get it from the REAL interface!!
                     -- This will trigger when we compile an hsig file
                     -- and we know a backing impl for it.
                     -- See Note [Identity versus semantic module]
                     | semantic_mod /= this_mod
                     , not (isHoleModule semantic_mod) = global_hash_fn name
                     | otherwise = return (snd (lookupOccEnv local_env (getOccName name)
                           `orElse` pprPanic "urk! lookup local fingerprint"
                                       (ppr name $$ ppr local_env)))
                -- This panic indicates that we got the dependency
                -- analysis wrong, because we needed a fingerprint for
                -- an entity that wasn't in the environment.  To debug
                -- it, turn the panic into a trace, uncomment the
                -- pprTraces below, run the compile again, and inspect
                -- the output and the generated .hi file with
                -- --show-iface.
            in hash >>= put_ bh

        -- take a strongly-connected group of declarations and compute
        -- its fingerprint.

       fingerprint_group :: (OccEnv (OccName,Fingerprint),
                             [(Fingerprint,IfaceDecl)])
                         -> SCC IfaceDeclABI
                         -> IO (OccEnv (OccName,Fingerprint),
                                [(Fingerprint,IfaceDecl)])

       fingerprint_group (local_env, decls_w_hashes) (AcyclicSCC abi)
          = do let hash_fn = mk_put_name local_env
                   decl = abiDecl abi
               --pprTrace "fingerprinting" (ppr (ifName decl) ) $ do
               hash <- computeFingerprint hash_fn abi
               env' <- extend_hash_env local_env (hash,decl)
               return (env', (hash,decl) : decls_w_hashes)

       fingerprint_group (local_env, decls_w_hashes) (CyclicSCC abis)
          = do let stable_abis = sortBy cmp_abiNames abis
                   stable_decls = map abiDecl stable_abis
               local_env1 <- foldM extend_hash_env local_env
                                   (zip (map mkRecFingerprint [0..]) stable_decls)
                -- See Note [Fingerprinting recursive groups]
               let hash_fn = mk_put_name local_env1
               -- pprTrace "fingerprinting" (ppr (map ifName decls) ) $ do
                -- put the cycle in a canonical order
               hash <- computeFingerprint hash_fn stable_abis
               let pairs = zip (map (bumpFingerprint hash) [0..]) stable_decls
                -- See Note [Fingerprinting recursive groups]
               local_env2 <- foldM extend_hash_env local_env pairs
               return (local_env2, pairs ++ decls_w_hashes)

       -- Make a fingerprint from the ordinal position of a binding in its group.
       mkRecFingerprint :: Word64 -> Fingerprint
       mkRecFingerprint i = Fingerprint 0 i

       bumpFingerprint :: Fingerprint -> Word64 -> Fingerprint
       bumpFingerprint fp n = fingerprintFingerprints [ fp, mkRecFingerprint n ]

       -- we have fingerprinted the whole declaration, but we now need
       -- to assign fingerprints to all the OccNames that it binds, to
       -- use when referencing those OccNames in later declarations.
       --
       extend_hash_env :: OccEnv (OccName,Fingerprint)
                       -> (Fingerprint,IfaceDecl)
                       -> IO (OccEnv (OccName,Fingerprint))
       extend_hash_env env0 (hash,d) =
          return (foldr (\(b,fp) env -> extendOccEnv env b (b,fp)) env0
                 (ifaceDeclFingerprints hash d))

   --
   (local_env, decls_w_hashes) <-
       foldM fingerprint_group (emptyOccEnv, []) groups

   -- when calculating fingerprints, we always need to use canonical
   -- ordering for lists of things.  In particular, the mi_deps has various
   -- lists of modules and suchlike, so put these all in canonical order:
   let sorted_deps :: Dependencies
       sorted_deps = sortDependencies (mi_deps iface0)

   -- The export hash of a module depends on the orphan hashes of the
   -- orphan modules below us in the dependency tree.  This is the way
   -- that changes in orphans get propagated all the way up the
   -- dependency tree.
   --
   -- Note [A bad dep_orphs optimization]
   -- ~~~~~~~~~~~~~~~~~~~~~~~~~~~~~~~~~~~
   -- In a previous version of this code, we filtered out orphan modules which
   -- were not from the home package, justifying it by saying that "we'd
   -- pick up the ABI hashes of the external module instead".  This is wrong.
   -- Suppose that we have:
   --
   --       module External where
   --           instance Show (a -> b)
   --
   --       module Home1 where
   --           import External
   --
   --       module Home2 where
   --           import Home1
   --
   -- The export hash of Home1 needs to reflect the orphan instances of
   -- External. It's true that Home1 will get rebuilt if the orphans
   -- of External, but we also need to make sure Home2 gets rebuilt
   -- as well.  See #12733 for more details.
   let orph_mods
        = filter (/= this_mod) -- Note [Do not update EPS with your own hi-boot]
        $ dep_orphs sorted_deps
   dep_orphan_hashes <- getOrphanHashes hsc_env orph_mods

   -- Note [Do not update EPS with your own hi-boot]
   -- ~~~~~~~~~~~~~~~~~~~~~~~~~~~~~~~~~~~~~~~~~~~~~~
   -- (See also #10182).  When your hs-boot file includes an orphan
   -- instance declaration, you may find that the dep_orphs of a module you
   -- import contains reference to yourself.  DO NOT actually load this module
   -- or add it to the orphan hashes: you're going to provide the orphan
   -- instances yourself, no need to consult hs-boot; if you do load the
   -- interface into EPS, you will see a duplicate orphan instance.

   orphan_hash <- computeFingerprint (mk_put_name local_env)
                                     (map ifDFun orph_insts, orph_rules, orph_fis)

   -- the export list hash doesn't depend on the fingerprints of
   -- the Names it mentions, only the Names themselves, hence putNameLiterally.
   export_hash <- computeFingerprint putNameLiterally
                      (mi_exports iface0,
                       orphan_hash,
                       dep_orphan_hashes,
                       dep_pkgs (mi_deps iface0),
                       -- See Note [Export hash depends on non-orphan family instances]
                       dep_finsts (mi_deps iface0),
                        -- dep_pkgs: see "Package Version Changes" on
                        -- wiki/commentary/compiler/recompilation-avoidance
                       mi_trust iface0)
                        -- Make sure change of Safe Haskell mode causes recomp.

   -- Note [Export hash depends on non-orphan family instances]
   -- ~~~~~~~~~~~~~~~~~~~~~~~~~~~~~~~~~~~~~~~~~~~~~~~~~~~~~~~~~
   --
   -- Suppose we have:
   --
   --   module A where
   --       type instance F Int = Bool
   --
   --   module B where
   --       import A
   --
   --   module C where
   --       import B
   --
   -- The family instance consistency check for C depends on the dep_finsts of
   -- B.  If we rename module A to A2, when the dep_finsts of B changes, we need
   -- to make sure that C gets rebuilt. Effectively, the dep_finsts are part of
   -- the exports of B, because C always considers them when checking
   -- consistency.
   --
   -- A full discussion is in #12723.
   --
   -- We do NOT need to hash dep_orphs, because this is implied by
   -- dep_orphan_hashes, and we do not need to hash ordinary class instances,
   -- because there is no eager consistency check as there is with type families
   -- (also we didn't store it anywhere!)
   --

   -- put the declarations in a canonical order, sorted by OccName
   let sorted_decls :: [(Fingerprint, IfaceDecl)]
       sorted_decls = Map.elems $ Map.fromList $
                          [(getOccName d, e) | e@(_, d) <- decls_w_hashes]

   -- the flag hash depends on:
   --   - (some of) dflags
   -- it returns two hashes, one that shouldn't change
   -- the abi hash and one that should
   flag_hash <- fingerprintDynFlags hsc_env this_mod putNameLiterally

   opt_hash <- fingerprintOptFlags dflags putNameLiterally

   hpc_hash <- fingerprintHpcFlags dflags putNameLiterally

   plugin_hash <- fingerprintPlugins hsc_env

   -- the ABI hash depends on:
   --   - decls
   --   - export list
   --   - orphans
   --   - deprecations
   --   - flag abi hash
   mod_hash <- computeFingerprint putNameLiterally
                      (map fst sorted_decls,
                       export_hash,  -- includes orphan_hash
                       mi_warns iface0)

   -- The interface hash depends on:
   --   - the ABI hash, plus
   --   - the source file hash,
   --   - the module level annotations,
   --   - usages
   --   - deps (home and external packages, dependent files)
   --   - hpc
   iface_hash <- computeFingerprint putNameLiterally
                      (mod_hash,
                       ms_hs_hash ms,
                       ann_fn (mkVarOcc "module"),  -- See mkIfaceAnnCache
                       mi_usages iface0,
                       sorted_deps,
                       mi_hpc iface0)

   let
    final_iface_exts = ModIfaceBackend
      { mi_iface_hash  = iface_hash
      , mi_mod_hash    = mod_hash
      , mi_flag_hash   = flag_hash
      , mi_opt_hash    = opt_hash
      , mi_hpc_hash    = hpc_hash
      , mi_plugin_hash = plugin_hash
      , mi_orphan      = not (   all ifRuleAuto orph_rules
                                   -- See Note [Orphans and auto-generated rules]
                              && null orph_insts
                              && null orph_fis)
      , mi_finsts      = not (null (mi_fam_insts iface0))
      , mi_exp_hash    = export_hash
      , mi_orphan_hash = orphan_hash
      , mi_src_hash    = ms_hs_hash ms
      , mi_warn_fn     = warn_fn
      , mi_fix_fn      = fix_fn
      , mi_hash_fn     = lookupOccEnv local_env
      }
    final_iface = iface0 { mi_decls = sorted_decls, mi_final_exts = final_iface_exts }
   --
   return final_iface

  where
    this_mod = mi_module iface0
    semantic_mod = mi_semantic_module iface0
    dflags = hsc_dflags hsc_env
    (non_orph_insts, orph_insts) = mkOrphMap ifInstOrph    (mi_insts iface0)
    (non_orph_rules, orph_rules) = mkOrphMap ifRuleOrph    (mi_rules iface0)
    (non_orph_fis,   orph_fis)   = mkOrphMap ifFamInstOrph (mi_fam_insts iface0)
    ann_fn = mkIfaceAnnCache (mi_anns iface0)

-- | Retrieve the orphan hashes 'mi_orphan_hash' for a list of modules
-- (in particular, the orphan modules which are transitively imported by the
-- current module).
--
-- Q: Why do we need the hash at all, doesn't the list of transitively
-- imported orphan modules suffice?
--
-- A: If one of our transitive imports adds a new orphan instance, our
-- export hash must change so that modules which import us rebuild.  If we just
-- hashed the [Module], the hash would not change even when a new instance was
-- added to a module that already had an orphan instance.
--
-- Q: Why don't we just hash the orphan hashes of our direct dependencies?
-- Why the full transitive closure?
--
-- A: Suppose we have these modules:
--
--      module A where
--          instance Show (a -> b) where
--      module B where
--          import A -- **
--      module C where
--          import A
--          import B
--
-- Whether or not we add or remove the import to A in B affects the
-- orphan hash of B.  But it shouldn't really affect the orphan hash
-- of C.  If we hashed only direct dependencies, there would be no
-- way to tell that the net effect was a wash, and we'd be forced
-- to recompile C and everything else.
getOrphanHashes :: HscEnv -> [Module] -> IO [Fingerprint]
getOrphanHashes hsc_env mods = do
  eps <- hscEPS hsc_env
  let
    hpt        = hsc_HPT hsc_env
    dflags     = hsc_dflags hsc_env
    pit        = eps_PIT eps
    get_orph_hash mod =
          case lookupIfaceByModule hpt pit mod of
            Just iface -> return (mi_orphan_hash (mi_final_exts iface))
            Nothing    -> do -- similar to 'mkHashFun'
                iface <- initIfaceLoad hsc_env . withException dflags
                            $ loadInterface (text "getOrphanHashes") mod ImportBySystem
                return (mi_orphan_hash (mi_final_exts iface))

  --
  mapM get_orph_hash mods


sortDependencies :: Dependencies -> Dependencies
sortDependencies d
 = Deps { dep_mods   = sortBy (lexicalCompareFS `on` (moduleNameFS . gwib_mod)) (dep_mods d),
          dep_pkgs   = sortBy (compare `on` fst) (dep_pkgs d),
          dep_orphs  = sortBy stableModuleCmp (dep_orphs d),
          dep_finsts = sortBy stableModuleCmp (dep_finsts d),
          dep_plgins = sortBy (lexicalCompareFS `on` moduleNameFS) (dep_plgins d) }

{-
************************************************************************
*                                                                      *
          The ABI of an IfaceDecl
*                                                                      *
************************************************************************

Note [The ABI of an IfaceDecl]
~~~~~~~~~~~~~~~~~~~~~~~~~~~~~~
The ABI of a declaration consists of:

   (a) the full name of the identifier (inc. module and package,
       because these are used to construct the symbol name by which
       the identifier is known externally).

   (b) the declaration itself, as exposed to clients.  That is, the
       definition of an Id is included in the fingerprint only if
       it is made available as an unfolding in the interface.

   (c) the fixity of the identifier (if it exists)
   (d) for Ids: rules
   (e) for classes: instances, fixity & rules for methods
   (f) for datatypes: instances, fixity & rules for constrs

Items (c)-(f) are not stored in the IfaceDecl, but instead appear
elsewhere in the interface file.  But they are *fingerprinted* with
the declaration itself. This is done by grouping (c)-(f) in IfaceDeclExtras,
and fingerprinting that as part of the declaration.
-}

type IfaceDeclABI = (Module, IfaceDecl, IfaceDeclExtras)

data IfaceDeclExtras
  = IfaceIdExtras IfaceIdExtras

  | IfaceDataExtras
       (Maybe Fixity)           -- Fixity of the tycon itself (if it exists)
       [IfaceInstABI]           -- Local class and family instances of this tycon
                                -- See Note [Orphans] in GHC.Core.InstEnv
       [AnnPayload]             -- Annotations of the type itself
       [IfaceIdExtras]          -- For each constructor: fixity, RULES and annotations

  | IfaceClassExtras
       (Maybe Fixity)           -- Fixity of the class itself (if it exists)
       [IfaceInstABI]           -- Local instances of this class *or*
                                --   of its associated data types
                                -- See Note [Orphans] in GHC.Core.InstEnv
       [AnnPayload]             -- Annotations of the type itself
       [IfaceIdExtras]          -- For each class method: fixity, RULES and annotations
       [IfExtName]              -- Default methods. If a module
                                -- mentions a class, then it can
                                -- instantiate the class and thereby
                                -- use the default methods, so we must
                                -- include these in the fingerprint of
                                -- a class.

  | IfaceSynonymExtras (Maybe Fixity) [AnnPayload]

  | IfaceFamilyExtras   (Maybe Fixity) [IfaceInstABI] [AnnPayload]

  | IfaceOtherDeclExtras

data IfaceIdExtras
  = IdExtras
       (Maybe Fixity)           -- Fixity of the Id (if it exists)
       [IfaceRule]              -- Rules for the Id
       [AnnPayload]             -- Annotations for the Id

-- When hashing a class or family instance, we hash only the
-- DFunId or CoAxiom, because that depends on all the
-- information about the instance.
--
type IfaceInstABI = IfExtName   -- Name of DFunId or CoAxiom that is evidence for the instance

abiDecl :: IfaceDeclABI -> IfaceDecl
abiDecl (_, decl, _) = decl

cmp_abiNames :: IfaceDeclABI -> IfaceDeclABI -> Ordering
cmp_abiNames abi1 abi2 = getOccName (abiDecl abi1) `compare`
                         getOccName (abiDecl abi2)

freeNamesDeclABI :: IfaceDeclABI -> NameSet
freeNamesDeclABI (_mod, decl, extras) =
  freeNamesIfDecl decl `unionNameSet` freeNamesDeclExtras extras

freeNamesDeclExtras :: IfaceDeclExtras -> NameSet
freeNamesDeclExtras (IfaceIdExtras id_extras)
  = freeNamesIdExtras id_extras
freeNamesDeclExtras (IfaceDataExtras  _ insts _ subs)
  = unionNameSets (mkNameSet insts : map freeNamesIdExtras subs)
freeNamesDeclExtras (IfaceClassExtras _ insts _ subs defms)
  = unionNameSets $
      mkNameSet insts : mkNameSet defms : map freeNamesIdExtras subs
freeNamesDeclExtras (IfaceSynonymExtras _ _)
  = emptyNameSet
freeNamesDeclExtras (IfaceFamilyExtras _ insts _)
  = mkNameSet insts
freeNamesDeclExtras IfaceOtherDeclExtras
  = emptyNameSet

freeNamesIdExtras :: IfaceIdExtras -> NameSet
freeNamesIdExtras (IdExtras _ rules _) = unionNameSets (map freeNamesIfRule rules)

instance Outputable IfaceDeclExtras where
  ppr IfaceOtherDeclExtras       = Outputable.empty
  ppr (IfaceIdExtras  extras)    = ppr_id_extras extras
  ppr (IfaceSynonymExtras fix anns) = vcat [ppr fix, ppr anns]
  ppr (IfaceFamilyExtras fix finsts anns) = vcat [ppr fix, ppr finsts, ppr anns]
  ppr (IfaceDataExtras fix insts anns stuff) = vcat [ppr fix, ppr_insts insts, ppr anns,
                                                ppr_id_extras_s stuff]
  ppr (IfaceClassExtras fix insts anns stuff defms) =
    vcat [ppr fix, ppr_insts insts, ppr anns,
          ppr_id_extras_s stuff, ppr defms]

ppr_insts :: [IfaceInstABI] -> SDoc
ppr_insts _ = text "<insts>"

ppr_id_extras_s :: [IfaceIdExtras] -> SDoc
ppr_id_extras_s stuff = vcat (map ppr_id_extras stuff)

ppr_id_extras :: IfaceIdExtras -> SDoc
ppr_id_extras (IdExtras fix rules anns) = ppr fix $$ vcat (map ppr rules) $$ vcat (map ppr anns)

-- This instance is used only to compute fingerprints
instance Binary IfaceDeclExtras where
  get _bh = panic "no get for IfaceDeclExtras"
  put_ bh (IfaceIdExtras extras) = do
   putByte bh 1; put_ bh extras
  put_ bh (IfaceDataExtras fix insts anns cons) = do
   putByte bh 2; put_ bh fix; put_ bh insts; put_ bh anns; put_ bh cons
  put_ bh (IfaceClassExtras fix insts anns methods defms) = do
   putByte bh 3
   put_ bh fix
   put_ bh insts
   put_ bh anns
   put_ bh methods
   put_ bh defms
  put_ bh (IfaceSynonymExtras fix anns) = do
   putByte bh 4; put_ bh fix; put_ bh anns
  put_ bh (IfaceFamilyExtras fix finsts anns) = do
   putByte bh 5; put_ bh fix; put_ bh finsts; put_ bh anns
  put_ bh IfaceOtherDeclExtras = putByte bh 6

instance Binary IfaceIdExtras where
  get _bh = panic "no get for IfaceIdExtras"
  put_ bh (IdExtras fix rules anns)= do { put_ bh fix; put_ bh rules; put_ bh anns }

declExtras :: (OccName -> Maybe Fixity)
           -> (OccName -> [AnnPayload])
           -> OccEnv [IfaceRule]
           -> OccEnv [IfaceClsInst]
           -> OccEnv [IfaceFamInst]
           -> OccEnv IfExtName          -- lookup default method names
           -> IfaceDecl
           -> IfaceDeclExtras

declExtras fix_fn ann_fn rule_env inst_env fi_env dm_env decl
  = case decl of
      IfaceId{} -> IfaceIdExtras (id_extras n)
      IfaceData{ifCons=cons} ->
                     IfaceDataExtras (fix_fn n)
                        (map ifFamInstAxiom (lookupOccEnvL fi_env n) ++
                         map ifDFun         (lookupOccEnvL inst_env n))
                        (ann_fn n)
                        (map (id_extras . occName . ifConName) (visibleIfConDecls cons))
      IfaceClass{ifBody = IfConcreteClass { ifSigs=sigs, ifATs=ats }} ->
                     IfaceClassExtras (fix_fn n) insts (ann_fn n) meths defms
          where
            insts = (map ifDFun $ (concatMap at_extras ats)
                                    ++ lookupOccEnvL inst_env n)
                           -- Include instances of the associated types
                           -- as well as instances of the class (#5147)
            meths = [id_extras (getOccName op) | IfaceClassOp op _ _ <- sigs]
            -- Names of all the default methods (see Note [default method Name])
            defms = [ dmName
                    | IfaceClassOp bndr _ (Just _) <- sigs
                    , let dmOcc = mkDefaultMethodOcc (nameOccName bndr)
                    , Just dmName <- [lookupOccEnv dm_env dmOcc] ]
      IfaceSynonym{} -> IfaceSynonymExtras (fix_fn n)
                                           (ann_fn n)
      IfaceFamily{} -> IfaceFamilyExtras (fix_fn n)
                        (map ifFamInstAxiom (lookupOccEnvL fi_env n))
                        (ann_fn n)
      _other -> IfaceOtherDeclExtras
  where
        n = getOccName decl
        id_extras occ = IdExtras (fix_fn occ) (lookupOccEnvL rule_env occ) (ann_fn occ)
        at_extras (IfaceAT decl _) = lookupOccEnvL inst_env (getOccName decl)


{- Note [default method Name] (see also #15970)

The Names for the default methods aren't available in Iface syntax.

* We originally start with a DefMethInfo from the class, contain a
  Name for the default method

* We turn that into Iface syntax as a DefMethSpec which lacks a Name
  entirely. Why? Because the Name can be derived from the method name
  (in GHC.IfaceToCore), so doesn't need to be serialised into the interface
  file.

But now we have to get the Name back, because the class declaration's
fingerprint needs to depend on it (this was the bug in #15970).  This
is done in a slightly convoluted way:

* Then, in addFingerprints we build a map that maps OccNames to Names

* We pass that map to declExtras which laboriously looks up in the map
  (using the derived occurrence name) to recover the Name we have just
  thrown away.
-}

lookupOccEnvL :: OccEnv [v] -> OccName -> [v]
lookupOccEnvL env k = lookupOccEnv env k `orElse` []

{-
-- for testing: use the md5sum command to generate fingerprints and
-- compare the results against our built-in version.
  fp' <- oldMD5 dflags bh
  if fp /= fp' then pprPanic "computeFingerprint" (ppr fp <+> ppr fp')
               else return fp

oldMD5 dflags bh = do
  tmp <- newTempName dflags CurrentModule "bin"
  writeBinMem bh tmp
  tmp2 <- newTempName dflags CurrentModule "md5"
  let cmd = "md5sum " ++ tmp ++ " >" ++ tmp2
  r <- system cmd
  case r of
    ExitFailure _ -> throwGhcExceptionIO (PhaseFailed cmd r)
    ExitSuccess -> do
        hash_str <- readFile tmp2
        return $! readHexFingerprint hash_str
-}

----------------------
-- mkOrphMap partitions instance decls or rules into
--      (a) an OccEnv for ones that are not orphans,
--          mapping the local OccName to a list of its decls
--      (b) a list of orphan decls
mkOrphMap :: (decl -> IsOrphan) -- Extract orphan status from decl
          -> [decl]             -- Sorted into canonical order
          -> (OccEnv [decl],    -- Non-orphan decls associated with their key;
                                --      each sublist in canonical order
              [decl])           -- Orphan decls; in canonical order
mkOrphMap get_key decls
  = foldl' go (emptyOccEnv, []) decls
  where
    go (non_orphs, orphs) d
        | NotOrphan occ <- get_key d
        = (extendOccEnv_Acc (:) Utils.singleton non_orphs occ d, orphs)
        | otherwise = (non_orphs, d:orphs)

-- -----------------------------------------------------------------------------
-- Look up parents and versions of Names

-- This is like a global version of the mi_hash_fn field in each ModIface.
-- Given a Name, it finds the ModIface, and then uses mi_hash_fn to get
-- the parent and version info.

mkHashFun
        :: HscEnv                       -- needed to look up versions
        -> ExternalPackageState         -- ditto
        -> (Name -> IO Fingerprint)
mkHashFun hsc_env eps name
  | isHoleModule orig_mod
  = lookup (mkHomeModule home_unit (moduleName orig_mod))
  | otherwise
  = lookup orig_mod
  where
      home_unit = hsc_home_unit hsc_env
      dflags = hsc_dflags hsc_env
      hpt = hsc_HPT hsc_env
      pit = eps_PIT eps
      occ = nameOccName name
      orig_mod = nameModule name
      lookup mod = do
        MASSERT2( isExternalName name, ppr name )
        iface <- case lookupIfaceByModule hpt pit mod of
                  Just iface -> return iface
                  Nothing ->
                      -- This can occur when we're writing out ifaces for
                      -- requirements; we didn't do any /real/ typechecking
                      -- so there's no guarantee everything is loaded.
                      -- Kind of a heinous hack.
                      initIfaceLoad hsc_env . withException dflags
                          $ withoutDynamicNow
                            -- For some unknown reason, we need to reset the
                            -- dynamicNow bit, otherwise only dynamic
                            -- interfaces are looked up and some tests fail
                            -- (e.g. T16219).
                          $ loadInterface (text "lookupVers2") mod ImportBySystem
        return $ snd (mi_hash_fn (mi_final_exts iface) occ `orElse`
                  pprPanic "lookupVers1" (ppr mod <+> ppr occ))


-- | Creates cached lookup for the 'mi_anns' field of ModIface
-- Hackily, we use "module" as the OccName for any module-level annotations
mkIfaceAnnCache :: [IfaceAnnotation] -> OccName -> [AnnPayload]
mkIfaceAnnCache anns
  = \n -> lookupOccEnv env n `orElse` []
  where
    pair (IfaceAnnotation target value) =
      (case target of
          NamedTarget occn -> occn
          ModuleTarget _   -> mkVarOcc "module"
      , [value])
    -- flipping (++), so the first argument is always short
    env = mkOccEnv_C (flip (++)) (map pair anns)<|MERGE_RESOLUTION|>--- conflicted
+++ resolved
@@ -368,29 +368,15 @@
 checkHie :: DynFlags -> ModSummary -> RecompileRequired
 checkHie dflags mod_summary =
     let hie_date_opt = ms_hie_date mod_summary
-<<<<<<< HEAD
         hi_date = ms_iface_date mod_summary
-    pure $ case gopt Opt_WriteHie dflags of
-               False -> UpToDate
-               True -> case (hie_date_opt, hi_date) of
-                           (Nothing, _)
-                               -> RecompBecause "HIE file is missing"
-                           (Just hie_date, Just hi_date) | hie_date < hi_date
-                               -> RecompBecause "HIE file is out of date"
-                           _
-                               -> UpToDate
-=======
-        hs_date = ms_hs_date mod_summary
     in if not (gopt Opt_WriteHie dflags)
       then UpToDate
-      else case hie_date_opt of
-             Nothing -> RecompBecause "HIE file is missing"
-             Just hie_date
-                 | hie_date < hs_date
+      else case (hie_date_opt, hi_date) of
+             (Nothing, _) -> RecompBecause "HIE file is missing"
+             (Just hie_date, Just hi_date)
+                 | hie_date < hi_date
                  -> RecompBecause "HIE file is out of date"
-                 | otherwise
-                 -> UpToDate
->>>>>>> 5741caeb
+             _ -> UpToDate
 
 -- | Check the flags haven't changed
 checkFlagHash :: HscEnv -> ModIface -> IO RecompileRequired
