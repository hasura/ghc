{-# LANGUAGE GADTs, BangPatterns #-}
module CmmCommonBlockElim
  ( elimCommonBlocks
  )
where


import GhcPrelude hiding (iterate, succ, unzip, zip)

import BlockId
import Cmm
import CmmUtils
import CmmSwitch (eqSwitchTargetWith)
import CmmContFlowOpt
-- import PprCmm ()

import Hoopl.Block
import Hoopl.Graph
import Hoopl.Label
import Hoopl.Collections
import Data.Bits
import Data.Maybe (mapMaybe)
import qualified Data.List as List
import Data.Word
import qualified Data.Map as M
import Outputable
import UniqFM
import UniqDFM
import qualified TrieMap as TM
import Unique
import Control.Arrow (first, second)
import Data.List (foldl')

-- -----------------------------------------------------------------------------
-- Eliminate common blocks

-- If two blocks are identical except for the label on the first node,
-- then we can eliminate one of the blocks. To ensure that the semantics
-- of the program are preserved, we have to rewrite each predecessor of the
-- eliminated block to proceed with the block we keep.

-- The algorithm iterates over the blocks in the graph,
-- checking whether it has seen another block that is equal modulo labels.
-- If so, then it adds an entry in a map indicating that the new block
-- is made redundant by the old block.
-- Otherwise, it is added to the useful blocks.

-- To avoid comparing every block with every other block repeatedly, we group
-- them by
--   * a hash of the block, ignoring labels (explained below)
--   * the list of outgoing labels
-- The hash is invariant under relabeling, so we only ever compare within
-- the same group of blocks.
--
-- The list of outgoing labels is updated as we merge blocks (that is why they
-- are not included in the hash, which we want to calculate only once).
--
-- All in all, two blocks should never be compared if they have different
-- hashes, and at most once otherwise. Previously, we were slower, and people
-- rightfully complained: #10397

-- TODO: Use optimization fuel
elimCommonBlocks :: CmmGraph -> CmmGraph
elimCommonBlocks g = replaceLabels env $ copyTicks env g
  where
     env = iterate mapEmpty blocks_with_key
     groups = groupByInt hash_block (postorderDfs g)
     blocks_with_key = [ [ (successors b, [b]) | b <- bs] | bs <- groups]

-- Invariant: The blocks in the list are pairwise distinct
-- (so avoid comparing them again)
type DistinctBlocks = [CmmBlock]
type Key = [Label]
type Subst = LabelMap BlockId

-- The outer list groups by hash. We retain this grouping throughout.
iterate :: Subst -> [[(Key, DistinctBlocks)]] -> Subst
iterate subst blocks
    | mapNull new_substs = subst
    | otherwise = iterate subst' updated_blocks
  where
    grouped_blocks :: [[(Key, [DistinctBlocks])]]
    grouped_blocks = map groupByLabel blocks

    merged_blocks :: [[(Key, DistinctBlocks)]]
    (new_substs, merged_blocks) = List.mapAccumL (List.mapAccumL go) mapEmpty grouped_blocks
      where
        go !new_subst1 (k,dbs) = (new_subst1 `mapUnion` new_subst2, (k,db))
          where
            (new_subst2, db) = mergeBlockList subst dbs

    subst' = subst `mapUnion` new_substs
    updated_blocks = map (map (first (map (lookupBid subst')))) merged_blocks

mergeBlocks :: Subst -> DistinctBlocks -> DistinctBlocks -> (Subst, DistinctBlocks)
mergeBlocks subst existing new = go new
  where
    go [] = (mapEmpty, existing)
    go (b:bs) = case List.find (eqBlockBodyWith (eqBid subst) b) existing of
        -- This block is a duplicate. Drop it, and add it to the substitution
        Just b' -> first (mapInsert (entryLabel b) (entryLabel b')) $ go bs
        -- This block is not a duplicate, keep it.
        Nothing -> second (b:) $ go bs

mergeBlockList :: Subst -> [DistinctBlocks] -> (Subst, DistinctBlocks)
mergeBlockList _ [] = pprPanic "mergeBlockList" empty
mergeBlockList subst (b:bs) = go mapEmpty b bs
  where
    go !new_subst1 b [] = (new_subst1, b)
    go !new_subst1 b1 (b2:bs) = go new_subst b bs
      where
        (new_subst2, b) =  mergeBlocks subst b1 b2
        new_subst = new_subst1 `mapUnion` new_subst2


-- -----------------------------------------------------------------------------
-- Hashing and equality on blocks

-- Below here is mostly boilerplate: hashing blocks ignoring labels,
-- and comparing blocks modulo a label mapping.

-- To speed up comparisons, we hash each basic block modulo jump labels.
-- The hashing is a bit arbitrary (the numbers are completely arbitrary),
-- but it should be fast and good enough.

-- We want to get as many small buckets as possible, as comparing blocks is
-- expensive. So include as much as possible in the hash. Ideally everything
-- that is compared with (==) in eqBlockBodyWith.

type HashCode = Int

<<<<<<< HEAD
type LocalRegEnv a = UniqFM a
type DeBruijn = Int

-- | Maintains a de Bruijn numbering of local registers bound within a block.
--
-- See Note [Equivalence up to local registers in CBE]
data HashEnv = HashEnv { localRegHashEnv :: !(LocalRegEnv DeBruijn)
                       , nextIndex       :: !DeBruijn
                       }

hash_block :: DynFlags -> CmmBlock -> HashCode
hash_block dflags block =
  --pprTrace "hash_block" (ppr (entryLabel block) $$ ppr hash)
  hash
  where hash_fst _ (env, h) = (env, h)
        hash_mid m (env, h) = let (env', h') = hash_node env m
                              in (env', h' + h `shiftL` 1)
        hash_lst m (env, h) = let (env', h') = hash_node env m
                              in (env', h' + h `shiftL` 1)

        hash =
            let (_, raw_hash) =
                    foldBlockNodesF3 (hash_fst, hash_mid, hash_lst)
                                     block
                                     (emptyEnv, 0 :: Word32)
                emptyEnv = HashEnv mempty 0
            in fromIntegral (raw_hash .&. (0x7fffffff :: Word32))
               -- UniqFM doesn't like negative Ints

        hash_node :: HashEnv -> CmmNode O x -> (HashEnv, Word32)
        hash_node env n =
            (env', hash)
          where
            hash =
              case n of
                n | dont_care n -> 0  -- don't care
                -- don't include register as it is a binding occurrence
                CmmAssign (CmmLocal _) e -> hash_e env e
                CmmAssign r e   -> hash_reg env r + hash_e env e
                CmmStore e e'   -> hash_e env e + hash_e env e'
                CmmUnsafeForeignCall t _ as
                                -> hash_tgt env t + hash_list (hash_e env) as
                CmmBranch _     ->  23 -- NB. ignore the label
                CmmCondBranch p _ _ _ -> hash_e env p
                CmmCall e _ _ _ _ _ _   -> hash_e env e
                CmmForeignCall t _ _ _ _ _ _ -> hash_tgt env t
                CmmSwitch e _   -> hash_e env e
                _               -> error "hash_node: unknown Cmm node!"
            env' = foldLocalRegsDefd dflags (flip bind_local_reg) env n

        hash_reg :: HashEnv -> CmmReg -> Word32
        hash_reg env (CmmLocal localReg)
          | Just idx <- lookupUFM (localRegHashEnv env) localReg
          = fromIntegral idx
          | otherwise
          = hash_unique localReg -- important for performance, see #10397
        hash_reg _  (CmmGlobal _)    = 19

        hash_e :: HashEnv -> CmmExpr -> Word32
        hash_e _   (CmmLit l) = hash_lit l
        hash_e env (CmmLoad e _) = 67 + hash_e env e
        hash_e env (CmmReg r) = hash_reg env r
        hash_e env (CmmMachOp _ es) = hash_list (hash_e env) es -- pessimal - no operator check
        hash_e env (CmmRegOff r i) = hash_reg env r + cvt i
        hash_e _   (CmmStackSlot _ _) = 13
=======
hash_block :: CmmBlock -> HashCode
hash_block block =
  fromIntegral (foldBlockNodesB3 (hash_fst, hash_mid, hash_lst) block (0 :: Word32) .&. (0x7fffffff :: Word32))
  -- UniqFM doesn't like negative Ints
  where hash_fst _ h = h
        hash_mid m h = hash_node m + h `shiftL` 1
        hash_lst m h = hash_node m + h `shiftL` 1

        hash_node :: CmmNode O x -> Word32
        hash_node n | dont_care n = 0 -- don't care
        hash_node (CmmAssign r e) = hash_reg r + hash_e e
        hash_node (CmmStore e e') = hash_e e + hash_e e'
        hash_node (CmmUnsafeForeignCall t _ as) = hash_tgt t + hash_list hash_e as
        hash_node (CmmBranch _) = 23 -- NB. ignore the label
        hash_node (CmmCondBranch p _ _ _) = hash_e p
        hash_node (CmmCall e _ _ _ _ _) = hash_e e
        hash_node (CmmForeignCall t _ _ _ _ _ _) = hash_tgt t
        hash_node (CmmSwitch e _) = hash_e e
        hash_node _ = error "hash_node: unknown Cmm node!"

        hash_reg :: CmmReg -> Word32
        hash_reg   (CmmLocal localReg) = hash_unique localReg -- important for performance, see #10397
        hash_reg   (CmmGlobal _)    = 19

        hash_e :: CmmExpr -> Word32
        hash_e (CmmLit l) = hash_lit l
        hash_e (CmmLoad e _) = 67 + hash_e e
        hash_e (CmmReg r) = hash_reg r
        hash_e (CmmMachOp _ es) = hash_list hash_e es -- pessimal - no operator check
        hash_e (CmmRegOff r i) = hash_reg r + cvt i
        hash_e (CmmStackSlot _ _) = 13
>>>>>>> d9d46328

        hash_lit :: CmmLit -> Word32
        hash_lit (CmmInt i _) = fromInteger i
        hash_lit (CmmFloat r _) = truncate r
        hash_lit (CmmVec ls) = hash_list hash_lit ls
        hash_lit (CmmLabel _) = 119 -- ugh
        hash_lit (CmmLabelOff _ i) = cvt $ 199 + i
        hash_lit (CmmLabelDiffOff _ _ i) = cvt $ 299 + i
        hash_lit (CmmBlock _) = 191 -- ugh
        hash_lit (CmmHighStackMark) = cvt 313

        hash_tgt (ForeignTarget e _) = hash_e e
        hash_tgt (PrimTarget _) = 31 -- lots of these

        hash_list f = foldl' (\z x -> f x + z) (0::Word32)

        cvt = fromInteger . toInteger

        hash_unique :: Uniquable a => a -> Word32
        hash_unique = cvt . getKey . getUnique

-- | Ignore these node types for equality
dont_care :: CmmNode O x -> Bool
dont_care CmmComment {}  = True
dont_care CmmTick {}     = True
dont_care CmmUnwind {}   = True
dont_care _other         = False

-- Utilities: equality and substitution on the graph.

-- Given a map ``subst'' from BlockID -> BlockID, we define equality.
eqBid :: LabelMap BlockId -> BlockId -> BlockId -> Bool
eqBid subst bid bid' = lookupBid subst bid == lookupBid subst bid'
lookupBid :: LabelMap BlockId -> BlockId -> BlockId
lookupBid subst bid = case mapLookup bid subst of
                        Just bid  -> lookupBid subst bid
                        Nothing -> bid

-- Middle nodes and expressions can contain BlockIds, in particular in
-- CmmStackSlot and CmmBlock, so we have to use a special equality for
-- these.
--
eqMiddleWith :: (BlockId -> BlockId -> Bool)
             -> CmmNode O O -> CmmNode O O -> Bool
eqMiddleWith eqBid (CmmAssign r1 e1) (CmmAssign r2 e2)
  = r1 == r2 && eqExprWith eqBid e1 e2
eqMiddleWith eqBid (CmmStore l1 r1) (CmmStore l2 r2)
  = eqExprWith eqBid l1 l2 && eqExprWith eqBid r1 r2
eqMiddleWith eqBid (CmmUnsafeForeignCall t1 r1 a1)
                   (CmmUnsafeForeignCall t2 r2 a2)
  = t1 == t2 && r1 == r2 && eqListWith (eqExprWith eqBid) a1 a2
eqMiddleWith _ _ _ = False

eqExprWith :: (BlockId -> BlockId -> Bool)
           -> CmmExpr -> CmmExpr -> Bool
eqExprWith eqBid = eq
 where
  CmmLit l1          `eq` CmmLit l2          = eqLit l1 l2
  CmmLoad e1 _       `eq` CmmLoad e2 _       = e1 `eq` e2
  CmmReg r1          `eq` CmmReg r2          = r1==r2
  CmmRegOff r1 i1    `eq` CmmRegOff r2 i2    = r1==r2 && i1==i2
  CmmMachOp op1 es1  `eq` CmmMachOp op2 es2  = op1==op2 && es1 `eqs` es2
  CmmStackSlot a1 i1 `eq` CmmStackSlot a2 i2 = eqArea a1 a2 && i1==i2
  _e1                `eq` _e2                = False

  xs `eqs` ys = eqListWith eq xs ys

  eqLit (CmmBlock id1) (CmmBlock id2) = eqBid id1 id2
  eqLit l1 l2 = l1 == l2

  eqArea Old Old = True
  eqArea (Young id1) (Young id2) = eqBid id1 id2
  eqArea _ _ = False

-- Equality on the body of a block, modulo a function mapping block
-- IDs to block IDs.
eqBlockBodyWith :: (BlockId -> BlockId -> Bool) -> CmmBlock -> CmmBlock -> Bool
eqBlockBodyWith eqBid block block'
  {-
  | equal     = pprTrace "equal" (vcat [ppr block, ppr block']) True
  | otherwise = pprTrace "not equal" (vcat [ppr block, ppr block']) False
  -}
  = equal
  where (_,m,l)   = blockSplit block
        nodes     = filter (not . dont_care) (blockToList m)
        (_,m',l') = blockSplit block'
        nodes'    = filter (not . dont_care) (blockToList m')

<<<<<<< HEAD
        (env_mid, eqs_mid) =
            List.mapAccumL (\acc (a,b) -> eqMiddleWith dflags eqBid acc a b)
                           emptyUFM
                           (List.zip nodes nodes')
        equal = and eqs_mid && eqLastWith eqBid env_mid l l'


eqLastWith :: (BlockId -> BlockId -> Bool) -> LocalRegMapping
           -> CmmNode O C -> CmmNode O C -> Bool
eqLastWith eqBid env a b =
    case (a, b) of
      (CmmBranch bid1, CmmBranch bid2) -> eqBid bid1 bid2
      (CmmCondBranch c1 t1 f1 l1, CmmCondBranch c2 t2 f2 l2) ->
          eqExprWith eqBid env c1 c2 && l1 == l2 && eqBid t1 t2 && eqBid f1 f2
      (CmmCall t1 c1 g1 rt1 a1 r1 u1, CmmCall t2 c2 g2 rt2 a2 r2 u2) ->
             t1 == t2
          && eqMaybeWith eqBid c1 c2
          && a1 == a2 && r1 == r2 && u1 == u2 && g1 == g2 && rt1 == rt2
      (CmmSwitch e1 ids1, CmmSwitch e2 ids2) ->
          eqExprWith eqBid env e1 e2 && eqSwitchTargetWith eqBid ids1 ids2
      -- result registers aren't compared since they are binding occurrences
      (CmmForeignCall t1 _ a1 s1 ret_args1 ret_off1 intrbl1,
       CmmForeignCall t2 _ a2 s2 ret_args2 ret_off2 intrbl2) ->
             t1 == t2
          && and (zipWith (eqExprWith eqBid env) a1 a2)
          && s1 == s2
          && ret_args1 == ret_args2
          && ret_off1 == ret_off2
          && intrbl1 == intrbl2
      _ -> False
=======
        equal = eqListWith (eqMiddleWith eqBid) nodes nodes' &&
                eqLastWith eqBid l l'


eqLastWith :: (BlockId -> BlockId -> Bool) -> CmmNode O C -> CmmNode O C -> Bool
eqLastWith eqBid (CmmBranch bid1) (CmmBranch bid2) = eqBid bid1 bid2
eqLastWith eqBid (CmmCondBranch c1 t1 f1 l1) (CmmCondBranch c2 t2 f2 l2) =
  c1 == c2 && l1 == l2 && eqBid t1 t2 && eqBid f1 f2
eqLastWith eqBid (CmmCall t1 c1 g1 a1 r1 u1) (CmmCall t2 c2 g2 a2 r2 u2) =
  t1 == t2 && eqMaybeWith eqBid c1 c2 && a1 == a2 && r1 == r2 && u1 == u2 && g1 == g2
eqLastWith eqBid (CmmSwitch e1 ids1) (CmmSwitch e2 ids2) =
  e1 == e2 && eqSwitchTargetWith eqBid ids1 ids2
eqLastWith _ _ _ = False
>>>>>>> d9d46328

eqMaybeWith :: (a -> b -> Bool) -> Maybe a -> Maybe b -> Bool
eqMaybeWith eltEq (Just e) (Just e') = eltEq e e'
eqMaybeWith _ Nothing Nothing = True
eqMaybeWith _ _ _ = False

eqListWith :: (a -> b -> Bool) -> [a] -> [b] -> Bool
eqListWith f (a : as) (b : bs) = f a b && eqListWith f as bs
eqListWith _ []       []       = True
eqListWith _ _        _        = False

-- | Given a block map, ensure that all "target" blocks are covered by
-- the same ticks as the respective "source" blocks. This not only
-- means copying ticks, but also adjusting tick scopes where
-- necessary.
copyTicks :: LabelMap BlockId -> CmmGraph -> CmmGraph
copyTicks env g
  | mapNull env = g
  | otherwise   = ofBlockMap (g_entry g) $ mapMap copyTo blockMap
  where -- Reverse block merge map
        blockMap = toBlockMap g
        revEnv = mapFoldlWithKey insertRev M.empty env
        insertRev m k x = M.insertWith (const (k:)) x [k] m
        -- Copy ticks and scopes into the given block
        copyTo block = case M.lookup (entryLabel block) revEnv of
          Nothing -> block
          Just ls -> foldr copy block $ mapMaybe (flip mapLookup blockMap) ls
        copy from to =
          let ticks = blockTicks from
              CmmEntry  _   scp0        = firstNode from
              (CmmEntry lbl scp1, code) = blockSplitHead to
          in CmmEntry lbl (combineTickScopes scp0 scp1) `blockJoinHead`
             foldr blockCons code (map CmmTick ticks)

-- Group by [Label]
groupByLabel :: [(Key, a)] -> [(Key, [a])]
groupByLabel = go (TM.emptyTM :: TM.ListMap UniqDFM a)
  where
    go !m [] = TM.foldTM (:) m []
    go !m ((k,v) : entries) = go (TM.alterTM k' adjust m) entries
      where k' = map getUnique k
            adjust Nothing       = Just (k,[v])
            adjust (Just (_,vs)) = Just (k,v:vs)


groupByInt :: (a -> Int) -> [a] -> [[a]]
groupByInt f xs = nonDetEltsUFM $ List.foldl' go emptyUFM xs
  -- See Note [Unique Determinism and code generation]
  where go m x = alterUFM (Just . maybe [x] (x:)) m (f x)<|MERGE_RESOLUTION|>--- conflicted
+++ resolved
@@ -129,73 +129,6 @@
 
 type HashCode = Int
 
-<<<<<<< HEAD
-type LocalRegEnv a = UniqFM a
-type DeBruijn = Int
-
--- | Maintains a de Bruijn numbering of local registers bound within a block.
---
--- See Note [Equivalence up to local registers in CBE]
-data HashEnv = HashEnv { localRegHashEnv :: !(LocalRegEnv DeBruijn)
-                       , nextIndex       :: !DeBruijn
-                       }
-
-hash_block :: DynFlags -> CmmBlock -> HashCode
-hash_block dflags block =
-  --pprTrace "hash_block" (ppr (entryLabel block) $$ ppr hash)
-  hash
-  where hash_fst _ (env, h) = (env, h)
-        hash_mid m (env, h) = let (env', h') = hash_node env m
-                              in (env', h' + h `shiftL` 1)
-        hash_lst m (env, h) = let (env', h') = hash_node env m
-                              in (env', h' + h `shiftL` 1)
-
-        hash =
-            let (_, raw_hash) =
-                    foldBlockNodesF3 (hash_fst, hash_mid, hash_lst)
-                                     block
-                                     (emptyEnv, 0 :: Word32)
-                emptyEnv = HashEnv mempty 0
-            in fromIntegral (raw_hash .&. (0x7fffffff :: Word32))
-               -- UniqFM doesn't like negative Ints
-
-        hash_node :: HashEnv -> CmmNode O x -> (HashEnv, Word32)
-        hash_node env n =
-            (env', hash)
-          where
-            hash =
-              case n of
-                n | dont_care n -> 0  -- don't care
-                -- don't include register as it is a binding occurrence
-                CmmAssign (CmmLocal _) e -> hash_e env e
-                CmmAssign r e   -> hash_reg env r + hash_e env e
-                CmmStore e e'   -> hash_e env e + hash_e env e'
-                CmmUnsafeForeignCall t _ as
-                                -> hash_tgt env t + hash_list (hash_e env) as
-                CmmBranch _     ->  23 -- NB. ignore the label
-                CmmCondBranch p _ _ _ -> hash_e env p
-                CmmCall e _ _ _ _ _ _   -> hash_e env e
-                CmmForeignCall t _ _ _ _ _ _ -> hash_tgt env t
-                CmmSwitch e _   -> hash_e env e
-                _               -> error "hash_node: unknown Cmm node!"
-            env' = foldLocalRegsDefd dflags (flip bind_local_reg) env n
-
-        hash_reg :: HashEnv -> CmmReg -> Word32
-        hash_reg env (CmmLocal localReg)
-          | Just idx <- lookupUFM (localRegHashEnv env) localReg
-          = fromIntegral idx
-          | otherwise
-          = hash_unique localReg -- important for performance, see #10397
-        hash_reg _  (CmmGlobal _)    = 19
-
-        hash_e :: HashEnv -> CmmExpr -> Word32
-        hash_e _   (CmmLit l) = hash_lit l
-        hash_e env (CmmLoad e _) = 67 + hash_e env e
-        hash_e env (CmmReg r) = hash_reg env r
-        hash_e env (CmmMachOp _ es) = hash_list (hash_e env) es -- pessimal - no operator check
-        hash_e env (CmmRegOff r i) = hash_reg env r + cvt i
-        hash_e _   (CmmStackSlot _ _) = 13
-=======
 hash_block :: CmmBlock -> HashCode
 hash_block block =
   fromIntegral (foldBlockNodesB3 (hash_fst, hash_mid, hash_lst) block (0 :: Word32) .&. (0x7fffffff :: Word32))
@@ -211,7 +144,7 @@
         hash_node (CmmUnsafeForeignCall t _ as) = hash_tgt t + hash_list hash_e as
         hash_node (CmmBranch _) = 23 -- NB. ignore the label
         hash_node (CmmCondBranch p _ _ _) = hash_e p
-        hash_node (CmmCall e _ _ _ _ _) = hash_e e
+        hash_node (CmmCall e _ _ _ _ _ _) = hash_e e
         hash_node (CmmForeignCall t _ _ _ _ _ _) = hash_tgt t
         hash_node (CmmSwitch e _) = hash_e e
         hash_node _ = error "hash_node: unknown Cmm node!"
@@ -227,7 +160,6 @@
         hash_e (CmmMachOp _ es) = hash_list hash_e es -- pessimal - no operator check
         hash_e (CmmRegOff r i) = hash_reg r + cvt i
         hash_e (CmmStackSlot _ _) = 13
->>>>>>> d9d46328
 
         hash_lit :: CmmLit -> Word32
         hash_lit (CmmInt i _) = fromInteger i
@@ -316,38 +248,6 @@
         (_,m',l') = blockSplit block'
         nodes'    = filter (not . dont_care) (blockToList m')
 
-<<<<<<< HEAD
-        (env_mid, eqs_mid) =
-            List.mapAccumL (\acc (a,b) -> eqMiddleWith dflags eqBid acc a b)
-                           emptyUFM
-                           (List.zip nodes nodes')
-        equal = and eqs_mid && eqLastWith eqBid env_mid l l'
-
-
-eqLastWith :: (BlockId -> BlockId -> Bool) -> LocalRegMapping
-           -> CmmNode O C -> CmmNode O C -> Bool
-eqLastWith eqBid env a b =
-    case (a, b) of
-      (CmmBranch bid1, CmmBranch bid2) -> eqBid bid1 bid2
-      (CmmCondBranch c1 t1 f1 l1, CmmCondBranch c2 t2 f2 l2) ->
-          eqExprWith eqBid env c1 c2 && l1 == l2 && eqBid t1 t2 && eqBid f1 f2
-      (CmmCall t1 c1 g1 rt1 a1 r1 u1, CmmCall t2 c2 g2 rt2 a2 r2 u2) ->
-             t1 == t2
-          && eqMaybeWith eqBid c1 c2
-          && a1 == a2 && r1 == r2 && u1 == u2 && g1 == g2 && rt1 == rt2
-      (CmmSwitch e1 ids1, CmmSwitch e2 ids2) ->
-          eqExprWith eqBid env e1 e2 && eqSwitchTargetWith eqBid ids1 ids2
-      -- result registers aren't compared since they are binding occurrences
-      (CmmForeignCall t1 _ a1 s1 ret_args1 ret_off1 intrbl1,
-       CmmForeignCall t2 _ a2 s2 ret_args2 ret_off2 intrbl2) ->
-             t1 == t2
-          && and (zipWith (eqExprWith eqBid env) a1 a2)
-          && s1 == s2
-          && ret_args1 == ret_args2
-          && ret_off1 == ret_off2
-          && intrbl1 == intrbl2
-      _ -> False
-=======
         equal = eqListWith (eqMiddleWith eqBid) nodes nodes' &&
                 eqLastWith eqBid l l'
 
@@ -356,12 +256,12 @@
 eqLastWith eqBid (CmmBranch bid1) (CmmBranch bid2) = eqBid bid1 bid2
 eqLastWith eqBid (CmmCondBranch c1 t1 f1 l1) (CmmCondBranch c2 t2 f2 l2) =
   c1 == c2 && l1 == l2 && eqBid t1 t2 && eqBid f1 f2
-eqLastWith eqBid (CmmCall t1 c1 g1 a1 r1 u1) (CmmCall t2 c2 g2 a2 r2 u2) =
+eqLastWith eqBid (CmmCall t1 c1 g1 rt1 a1 r1 u1) (CmmCall t2 c2 g2 rt2 a2 r2 u2) =
   t1 == t2 && eqMaybeWith eqBid c1 c2 && a1 == a2 && r1 == r2 && u1 == u2 && g1 == g2
+  && rt1 == rt2
 eqLastWith eqBid (CmmSwitch e1 ids1) (CmmSwitch e2 ids2) =
   e1 == e2 && eqSwitchTargetWith eqBid ids1 ids2
 eqLastWith _ _ _ = False
->>>>>>> d9d46328
 
 eqMaybeWith :: (a -> b -> Bool) -> Maybe a -> Maybe b -> Bool
 eqMaybeWith eltEq (Just e) (Just e') = eltEq e e'
