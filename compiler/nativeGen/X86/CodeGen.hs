--- conflicted
+++ resolved
@@ -2524,8 +2524,7 @@
   where
     format = intFormat width
 
-<<<<<<< HEAD
-genCCall dflags is32Bit (PrimTarget MO_Xchg) [dst] [addr, value] _ = do
+genCCall' dflags is32Bit (PrimTarget MO_Xchg) [dst] [addr, value] _ = do
     Amode amode addr_code <- getSimpleAmode dflags is32Bit addr
     newval <- getNewRegNat format
     newval_code <- getAnyReg value
@@ -2542,10 +2541,7 @@
     width | is32Bit   = W32
           | otherwise = W64
 
-genCCall _ is32Bit target dest_regs args bid = do
-=======
 genCCall' _ is32Bit target dest_regs args bid = do
->>>>>>> cf7f8e5b
   dflags <- getDynFlags
   let platform = targetPlatform dflags
   case (target, dest_regs) of
