%
% (c) The University of Glasgow 2001-2006
%
\begin{code}
module ExternalCore where

data Module 
 = Module Mname [Tdef] [Vdefg]

data Tdef 
  = Data (Qual Tcon) [Tbind] [Cdef]
  | Newtype (Qual Tcon) (Qual Tcon) [Tbind] Ty

data Cdef 
  = Constr (Qual Dcon) [Tbind] [Ty]
  | GadtConstr (Qual Dcon) Ty

data Vdefg 
  = Rec [Vdef]
  | Nonrec Vdef

-- Top-level bindings are qualified, so that the printer doesn't have to pass
-- around the module name.
type Vdef = (Bool,Qual Var,Ty,Exp)

data Exp 
  = Var (Qual Var)
  | Dcon (Qual Dcon)
  | Lit Lit
  | App Exp Exp
  | Appt Exp Ty
  | Lam Bind Exp 	  
  | Let Vdefg Exp
  | Case Exp Vbind Ty [Alt] {- non-empty list -}
  | Cast Exp Ty
  | Note String Exp
  | External String String Ty {- target name, convention, and type -} 
  | DynExternal String Ty {- convention and type (incl. Addr# of target as first arg) -} 
  | Label String

data Bind 
  = Vb Vbind
  | Tb Tbind

data Alt 
  = Acon (Qual Dcon) [Tbind] [Vbind] Exp
  | Alit Lit Exp
  | Adefault Exp

type Vbind = (Var,Ty)
type Tbind = (Tvar,Kind)

-- Internally, we represent types and coercions separately; but for
-- the purposes of external core (at least for now) it's still
-- convenient to collapse them into a single type.
data Ty 
  = Tvar Tvar
  | Tcon (Qual Tcon)
  | Tapp Ty Ty
  | Tforall Tbind Ty 
<<<<<<< HEAD
  | Tliteral TLit
-- We distinguish primitive coercions
-- (represented in GHC by wired-in names), because
-- External Core treats them specially, so we have
-- to print them out with special syntax.
=======
-- We distinguish primitive coercions because External Core treats
-- them specially, so we have to print them out with special syntax.
>>>>>>> a8defd8a
  | TransCoercion Ty Ty
  | SymCoercion Ty
  | UnsafeCoercion Ty Ty
  | InstCoercion Ty Ty
  | NthCoercion Int Ty

data Kind 
  = Klifted
  | Kunlifted
  | Kunboxed
  | Kopen
  | Karrow Kind Kind
  | Keq Ty Ty
  | Knat

data TLit
  = TLnumber Integer

data Lit 
  = Lint Integer Ty
  | Lrational Rational Ty
  | Lchar Char Ty
  | Lstring String Ty
  

type Mname = Id
type Var = Id
type Tvar = Id
type Tcon = Id
type Dcon = Id

type Qual t = (Mname,t)

type Id = String

primMname :: Mname
-- For truly horrible reasons, this must be z-encoded.
-- With any hope, the z-encoding will die soon.
primMname = "ghczmprim:GHCziPrim"

tcArrow :: Qual Tcon
tcArrow = (primMname, "(->)")

\end{code}



<|MERGE_RESOLUTION|>--- conflicted
+++ resolved
@@ -58,16 +58,9 @@
   | Tcon (Qual Tcon)
   | Tapp Ty Ty
   | Tforall Tbind Ty 
-<<<<<<< HEAD
   | Tliteral TLit
--- We distinguish primitive coercions
--- (represented in GHC by wired-in names), because
--- External Core treats them specially, so we have
--- to print them out with special syntax.
-=======
 -- We distinguish primitive coercions because External Core treats
 -- them specially, so we have to print them out with special syntax.
->>>>>>> a8defd8a
   | TransCoercion Ty Ty
   | SymCoercion Ty
   | UnsafeCoercion Ty Ty
