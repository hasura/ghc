{-
(c) The University of Glasgow 2006
(c) The GRASP/AQUA Project, Glasgow University, 1992-1998
-}

{-# LANGUAGE CPP #-}
module CoreOpt (
        -- ** Simple expression optimiser
        simpleOptPgm, simpleOptExpr, simpleOptExprWith,

        -- ** Join points
        joinPointBinding_maybe, joinPointBindings_maybe,
        loopificationJoinPointBinding_maybe ,

        -- ** Predicates on expressions
        exprIsConApp_maybe, exprIsLiteral_maybe, exprIsLambda_maybe,

        -- ** Coercions and casts
        pushCoArg, pushCoValArg, pushCoTyArg, collectBindersPushingCo
    ) where

#include "HsVersions.h"

import GhcPrelude

import CoreArity( etaExpandToJoinPoint )

import CoreSyn
import CoreSubst
import CoreUtils
import CoreFVs
import PprCore  ( pprCoreBindings, pprRules )
import OccurAnal( occurAnalyseExpr, occurAnalysePgm )
import Literal  ( Literal(MachStr) )
import Id
import Var      ( varType )
import VarSet
import VarEnv
import DataCon
import OptCoercion ( optCoercion )
import Type     hiding ( substTy, extendTvSubst, extendCvSubst, extendTvSubstList
                       , isInScope, substTyVarBndr, cloneTyVarBndr )
import Coercion hiding ( substCo, substCoVarBndr )
import TyCon        ( tyConArity )
import TysWiredIn
import PrelNames
import BasicTypes
import Module       ( Module )
import ErrUtils
import DynFlags
import Outputable
import Pair
import Util
import Maybes       ( orElse )
import FastString
import Data.List
import qualified Data.ByteString as BS

{-
************************************************************************
*                                                                      *
        The Simple Optimiser
*                                                                      *
************************************************************************

Note [The simple optimiser]
~~~~~~~~~~~~~~~~~~~~~~~~~~~
The simple optimiser is a lightweight, pure (non-monadic) function
that rapidly does a lot of simple optimisations, including

  - inlining things that occur just once,
      or whose RHS turns out to be trivial
  - beta reduction
  - case of known constructor
  - dead code elimination

It does NOT do any call-site inlining; it only inlines a function if
it can do so unconditionally, dropping the binding.  It thereby
guarantees to leave no un-reduced beta-redexes.

It is careful to follow the guidance of "Secrets of the GHC inliner",
and in particular the pre-inline-unconditionally and
post-inline-unconditionally story, to do effective beta reduction on
functions called precisely once, without repeatedly optimising the same
expression.  In fact, the simple optimiser is a good example of this
little dance in action; the full Simplifier is a lot more complicated.

-}

simpleOptExpr :: CoreExpr -> CoreExpr
-- See Note [The simple optimiser]
-- Do simple optimisation on an expression
-- The optimisation is very straightforward: just
-- inline non-recursive bindings that are used only once,
-- or where the RHS is trivial
--
-- We also inline bindings that bind a Eq# box: see
-- See Note [Getting the map/coerce RULE to work].
--
-- Also we convert functions to join points where possible (as
-- the occurrence analyser does most of the work anyway).
--
-- The result is NOT guaranteed occurrence-analysed, because
-- in  (let x = y in ....) we substitute for x; so y's occ-info
-- may change radically

simpleOptExpr expr
  = -- pprTrace "simpleOptExpr" (ppr init_subst $$ ppr expr)
    simpleOptExprWith init_subst expr
  where
    init_subst = mkEmptySubst (mkInScopeSet (exprFreeVars expr))
        -- It's potentially important to make a proper in-scope set
        -- Consider  let x = ..y.. in \y. ...x...
        -- Then we should remember to clone y before substituting
        -- for x.  It's very unlikely to occur, because we probably
        -- won't *be* substituting for x if it occurs inside a
        -- lambda.
        --
        -- It's a bit painful to call exprFreeVars, because it makes
        -- three passes instead of two (occ-anal, and go)

simpleOptExprWith :: Subst -> InExpr -> OutExpr
-- See Note [The simple optimiser]
simpleOptExprWith subst expr
  = simple_opt_expr init_env (occurAnalyseExpr expr)
  where
    init_env = SOE { soe_inl = emptyVarEnv, soe_subst = subst }

----------------------
simpleOptPgm :: DynFlags -> Module
             -> CoreProgram -> [CoreRule] -> [CoreVect]
             -> IO (CoreProgram, [CoreRule], [CoreVect])
-- See Note [The simple optimiser]
simpleOptPgm dflags this_mod binds rules vects
  = do { dumpIfSet_dyn dflags Opt_D_dump_occur_anal "Occurrence analysis"
                       (pprCoreBindings occ_anald_binds $$ pprRules rules );

       ; return (reverse binds', rules', vects') }
  where
    occ_anald_binds  = occurAnalysePgm this_mod
                          (\_ -> True)  {- All unfoldings active -}
                          (\_ -> False) {- No rules active -}
                          rules vects emptyVarSet binds

    (final_env, binds') = foldl do_one (emptyEnv, []) occ_anald_binds
    final_subst = soe_subst final_env

    rules' = substRulesForImportedIds final_subst rules
    vects' = substVects final_subst vects
             -- We never unconditionally inline into rules,
             -- hence paying just a substitution

    do_one (env, binds') bind
      = case simple_opt_bind env bind of
          (env', Nothing)    -> (env', binds')
          (env', Just bind') -> (env', bind':binds')

-- In these functions the substitution maps InVar -> OutExpr

----------------------
type SimpleClo = (SimpleOptEnv, InExpr)

data SimpleOptEnv
  = SOE { soe_inl   :: IdEnv SimpleClo
             -- Deals with preInlineUnconditionally; things
             -- that occur exactly once and are inlined
             -- without having first been simplified

        , soe_subst :: Subst
             -- Deals with cloning; includes the InScopeSet
        }

instance Outputable SimpleOptEnv where
  ppr (SOE { soe_inl = inl, soe_subst = subst })
    = text "SOE {" <+> vcat [ text "soe_inl   =" <+> ppr inl
                            , text "soe_subst =" <+> ppr subst ]
                   <+> text "}"

emptyEnv :: SimpleOptEnv
emptyEnv = SOE { soe_inl = emptyVarEnv
               , soe_subst = emptySubst }

soeZapSubst :: SimpleOptEnv -> SimpleOptEnv
soeZapSubst (SOE { soe_subst = subst })
  = SOE { soe_inl = emptyVarEnv, soe_subst = zapSubstEnv subst }

soeSetInScope :: SimpleOptEnv -> SimpleOptEnv -> SimpleOptEnv
-- Take in-scope set from env1, and the rest from env2
soeSetInScope (SOE { soe_subst = subst1 })
              env2@(SOE { soe_subst = subst2 })
  = env2 { soe_subst = setInScope subst2 (substInScope subst1) }

---------------
simple_opt_clo :: SimpleOptEnv -> SimpleClo -> OutExpr
simple_opt_clo env (e_env, e)
  = simple_opt_expr (soeSetInScope env e_env) e

simple_opt_expr :: SimpleOptEnv -> InExpr -> OutExpr
simple_opt_expr env expr
  = go expr
  where
    subst        = soe_subst env
    in_scope     = substInScope subst
    in_scope_env = (in_scope, simpleUnfoldingFun)

    go (Var v)
       | Just clo <- lookupVarEnv (soe_inl env) v
       = simple_opt_clo env clo
       | otherwise
       = lookupIdSubst (text "simpleOptExpr") (soe_subst env) v

    go (App e1 e2)      = simple_app env e1 [(env,e2)]
    go (Type ty)        = Type     (substTy subst ty)
    go (Coercion co)    = Coercion (optCoercion (getTCvSubst subst) co)
    go (Lit lit)        = Lit lit
    go (Tick tickish e) = mkTick (substTickish subst tickish) (go e)
    go (Cast e co)      | isReflCo co' = go e
                        | otherwise    = Cast (go e) co'
                        where
                          co' = optCoercion (getTCvSubst subst) co

    go (Let bind body) = case simple_opt_bind env bind of
                           (env', Nothing)   -> simple_opt_expr env' body
                           (env', Just bind) -> Let bind (simple_opt_expr env' body)

    go lam@(Lam {})     = go_lam env [] lam
    go (Case e b ty as)
       -- See Note [Getting the map/coerce RULE to work]
      | isDeadBinder b
      , Just (con, _tys, es) <- exprIsConApp_maybe in_scope_env e'
      , Just (altcon, bs, rhs) <- findAlt (DataAlt con) as
      = case altcon of
          DEFAULT -> go rhs
          _       -> foldr wrapLet (simple_opt_expr env' rhs) mb_prs
            where
              (env', mb_prs) = mapAccumL simple_out_bind env $
                               zipEqual "simpleOptExpr" bs es

         -- Note [Getting the map/coerce RULE to work]
      | isDeadBinder b
      , [(DEFAULT, _, rhs)] <- as
      , isCoercionType (varType b)
      , (Var fun, _args) <- collectArgs e
      , fun `hasKey` coercibleSCSelIdKey
         -- without this last check, we get #11230
      = go rhs

      | otherwise
      = Case e' b' (substTy subst ty)
                   (map (go_alt env') as)
      where
        e' = go e
        (env', b') = subst_opt_bndr env b

    ----------------------
    go_alt env (con, bndrs, rhs)
      = (con, bndrs', simple_opt_expr env' rhs)
      where
        (env', bndrs') = subst_opt_bndrs env bndrs

    ----------------------
    -- go_lam tries eta reduction
    go_lam env bs' (Lam b e)
       = go_lam env' (b':bs') e
       where
         (env', b') = subst_opt_bndr env b
    go_lam env bs' e
       | Just etad_e <- tryEtaReduce bs e' = etad_e
       | otherwise                         = mkLams bs e'
       where
         bs = reverse bs'
         e' = simple_opt_expr env e

----------------------
-- simple_app collects arguments for beta reduction
simple_app :: SimpleOptEnv -> InExpr -> [SimpleClo] -> CoreExpr

simple_app env (Var v) as
  | Just (env', e) <- lookupVarEnv (soe_inl env) v
  = simple_app (soeSetInScope env env') e as

  | let unf = idUnfolding v
  , isCompulsoryUnfolding (idUnfolding v)
  , isAlwaysActive (idInlineActivation v)
    -- See Note [Unfold compulsory unfoldings in LHSs]
  = simple_app (soeZapSubst env) (unfoldingTemplate unf) as

  | otherwise
  , let out_fn = lookupIdSubst (text "simple_app") (soe_subst env) v
  = finish_app env out_fn as

simple_app env (App e1 e2) as
  = simple_app env e1 ((env, e2) : as)

simple_app env (Lam b e) (a:as)
  = wrapLet mb_pr (simple_app env' e as)
  where
     (env', mb_pr) = simple_bind_pair env b Nothing a

simple_app env (Tick t e) as
  -- Okay to do "(Tick t e) x ==> Tick t (e x)"?
  | t `tickishScopesLike` SoftScope
  = mkTick t $ simple_app env e as

simple_app env e as
  = finish_app env (simple_opt_expr env e) as

finish_app :: SimpleOptEnv -> OutExpr -> [SimpleClo] -> OutExpr
finish_app _ fun []
  = fun
finish_app env fun (arg:args)
  = finish_app env (App fun (simple_opt_clo env arg)) args

----------------------
simple_opt_bind :: SimpleOptEnv -> InBind
                -> (SimpleOptEnv, Maybe OutBind)
simple_opt_bind env (NonRec b r)
  = (env', case mb_pr of
            Nothing    -> Nothing
            Just (b,r) -> Just (NonRec b r))
  where
    (b', r') = joinPointBinding_maybe b r `orElse` (b, r)
    (env', mb_pr) = simple_bind_pair env b' Nothing (env,r')

simple_opt_bind env (Rec prs)
  = (env'', res_bind)
  where
    res_bind          = Just (Rec (reverse rev_prs'))
    prs'              = joinPointBindings_maybe prs `orElse` prs
    (env', bndrs')    = subst_opt_bndrs env (map fst prs')
    (env'', rev_prs') = foldl do_pr (env', []) (prs' `zip` bndrs')
    do_pr (env, prs) ((b,r), b')
       = (env', case mb_pr of
                  Just pr -> pr : prs
                  Nothing -> prs)
       where
         (env', mb_pr) = simple_bind_pair env b (Just b') (env,r)

----------------------
simple_bind_pair :: SimpleOptEnv
                 -> InVar -> Maybe OutVar
                 -> SimpleClo
                 -> (SimpleOptEnv, Maybe (OutVar, OutExpr))
    -- (simple_bind_pair subst in_var out_rhs)
    --   either extends subst with (in_var -> out_rhs)
    --   or     returns Nothing
simple_bind_pair env@(SOE { soe_inl = inl_env, soe_subst = subst })
                 in_bndr mb_out_bndr clo@(rhs_env, in_rhs)
  | Type ty <- in_rhs        -- let a::* = TYPE ty in <body>
  , let out_ty = substTy (soe_subst rhs_env) ty
  = ASSERT( isTyVar in_bndr )
    (env { soe_subst = extendTvSubst subst in_bndr out_ty }, Nothing)

  | Coercion co <- in_rhs
  , let out_co = optCoercion (getTCvSubst (soe_subst rhs_env)) co
  = ASSERT( isCoVar in_bndr )
    (env { soe_subst = extendCvSubst subst in_bndr out_co }, Nothing)

  | pre_inline_unconditionally
  = (env { soe_inl = extendVarEnv inl_env in_bndr clo }, Nothing)

  | otherwise
  = simple_out_bind_pair env in_bndr mb_out_bndr
                         (simple_opt_clo env clo)
                         occ active stable_unf
  where
    stable_unf = isStableUnfolding (idUnfolding in_bndr)
    active     = isAlwaysActive (idInlineActivation in_bndr)
    occ        = idOccInfo in_bndr

    pre_inline_unconditionally :: Bool
    pre_inline_unconditionally
       | isCoVar in_bndr          = False    -- See Note [Do not inline CoVars unconditionally]
       | isExportedId in_bndr     = False    --     in SimplUtils
       | stable_unf               = False
       | not active               = False    -- Note [Inline prag in simplOpt]
       | not (safe_to_inline occ) = False
       | otherwise = True

        -- Unconditionally safe to inline
    safe_to_inline :: OccInfo -> Bool
    safe_to_inline (IAmALoopBreaker {}) = False
    safe_to_inline IAmDead              = True
    safe_to_inline occ@(OneOcc {})      =  not (occ_in_lam occ)
                                        && occ_one_br occ
    safe_to_inline (ManyOccs {})        = False

-------------------
simple_out_bind :: SimpleOptEnv -> (InVar, OutExpr)
                -> (SimpleOptEnv, Maybe (OutVar, OutExpr))
simple_out_bind env@(SOE { soe_subst = subst }) (in_bndr, out_rhs)
  | Type out_ty <- out_rhs
  = ASSERT( isTyVar in_bndr )
    (env { soe_subst = extendTvSubst subst in_bndr out_ty }, Nothing)

  | Coercion out_co <- out_rhs
  = ASSERT( isCoVar in_bndr )
    (env { soe_subst = extendCvSubst subst in_bndr out_co }, Nothing)

  | otherwise
  = simple_out_bind_pair env in_bndr Nothing out_rhs
                         (idOccInfo in_bndr) True False

-------------------
simple_out_bind_pair :: SimpleOptEnv
                     -> InId -> Maybe OutId -> OutExpr
                     -> OccInfo -> Bool -> Bool
                     -> (SimpleOptEnv, Maybe (OutVar, OutExpr))
simple_out_bind_pair env in_bndr mb_out_bndr out_rhs
                     occ_info active stable_unf
  | post_inline_unconditionally
  = ( env' { soe_subst = extendIdSubst (soe_subst env) in_bndr out_rhs }
    , Nothing)

  | otherwise
  = ( env', Just (out_bndr, out_rhs) )
  where
    (env', bndr1) = case mb_out_bndr of
                      Just out_bndr -> (env, out_bndr)
                      Nothing       -> subst_opt_bndr env in_bndr
    out_bndr = add_info env' in_bndr bndr1

    post_inline_unconditionally :: Bool
    post_inline_unconditionally
       | not active                  = False
       | isWeakLoopBreaker occ_info  = False -- If it's a loop-breaker of any kind, don't inline
                                             -- because it might be referred to "earlier"
       | stable_unf                  = False -- Note [Stable unfoldings and postInlineUnconditionally]
       | isExportedId in_bndr        = False -- Note [Exported Ids and trivial RHSs]
       | exprIsTrivial out_rhs       = True
       | coercible_hack              = True
       | otherwise                   = False

    -- See Note [Getting the map/coerce RULE to work]
    coercible_hack | (Var fun, args) <- collectArgs out_rhs
                   , Just dc <- isDataConWorkId_maybe fun
                   , dc `hasKey` heqDataConKey || dc `hasKey` coercibleDataConKey
                   = all exprIsTrivial args
                   | otherwise
                   = False

{- Note [Exported Ids and trivial RHSs]
~~~~~~~~~~~~~~~~~~~~~~~~~~~~~~~~~~~~~~~
We obviously do not want to unconditionally inline an Id that is exported.
In SimplUtils, Note [Top level and postInlineUnconditionally], we
explain why we don't inline /any/ top-level things unconditionally, even
trivial ones.  But we do here!  Why?  In the simple optimiser

  * We do no rule rewrites
  * We do no call-site inlining

Those differences obviate the reasons for not inlining a trivial rhs,
and increase the benefit for doing so.  So we unconditionally inline trivial
rhss here.
-}

----------------------
subst_opt_bndrs :: SimpleOptEnv -> [InVar] -> (SimpleOptEnv, [OutVar])
subst_opt_bndrs env bndrs = mapAccumL subst_opt_bndr env bndrs

subst_opt_bndr :: SimpleOptEnv -> InVar -> (SimpleOptEnv, OutVar)
subst_opt_bndr env bndr
  | isTyVar bndr  = (env { soe_subst = subst_tv }, tv')
  | isCoVar bndr  = (env { soe_subst = subst_cv }, cv')
  | otherwise     = subst_opt_id_bndr env bndr
  where
    subst           = soe_subst env
    (subst_tv, tv') = substTyVarBndr subst bndr
    (subst_cv, cv') = substCoVarBndr subst bndr

subst_opt_id_bndr :: SimpleOptEnv -> InId -> (SimpleOptEnv, OutId)
-- Nuke all fragile IdInfo, unfolding, and RULES;
--    it gets added back later by add_info
-- Rather like SimplEnv.substIdBndr
--
-- It's important to zap fragile OccInfo (which CoreSubst.substIdBndr
-- carefully does not do) because simplOptExpr invalidates it

subst_opt_id_bndr (SOE { soe_subst = subst, soe_inl = inl }) old_id
  = (SOE { soe_subst = new_subst, soe_inl = new_inl }, new_id)
  where
    Subst in_scope id_subst tv_subst cv_subst = subst

    id1    = uniqAway in_scope old_id
    id2    = setIdType id1 (substTy subst (idType old_id))
    new_id = zapFragileIdInfo id2
             -- Zaps rules, unfolding, and fragile OccInfo
             -- The unfolding and rules will get added back later, by add_info

    new_in_scope = in_scope `extendInScopeSet` new_id

    no_change = new_id == old_id

        -- Extend the substitution if the unique has changed,
        -- See the notes with substTyVarBndr for the delSubstEnv
    new_id_subst
      | no_change = delVarEnv id_subst old_id
      | otherwise = extendVarEnv id_subst old_id (Var new_id)

    new_subst = Subst new_in_scope new_id_subst tv_subst cv_subst
    new_inl   = delVarEnv inl old_id

----------------------
add_info :: SimpleOptEnv -> InVar -> OutVar -> OutVar
add_info env old_bndr new_bndr
 | isTyVar old_bndr = new_bndr
 | otherwise        = maybeModifyIdInfo mb_new_info new_bndr
 where
   subst = soe_subst env
   mb_new_info = substIdInfo subst new_bndr (idInfo old_bndr)

simpleUnfoldingFun :: IdUnfoldingFun
simpleUnfoldingFun id
  | isAlwaysActive (idInlineActivation id) = idUnfolding id
  | otherwise                              = noUnfolding

wrapLet :: Maybe (Id,CoreExpr) -> CoreExpr -> CoreExpr
wrapLet Nothing      body = body
wrapLet (Just (b,r)) body = Let (NonRec b r) body

------------------
substVects :: Subst -> [CoreVect] -> [CoreVect]
substVects subst = map (substVect subst)

------------------
substVect :: Subst -> CoreVect -> CoreVect
substVect subst  (Vect v rhs)        = Vect v (simpleOptExprWith subst rhs)
substVect _subst vd@(NoVect _)       = vd
substVect _subst vd@(VectType _ _ _) = vd
substVect _subst vd@(VectClass _)    = vd
substVect _subst vd@(VectInst _)     = vd

{-
Note [Inline prag in simplOpt]
~~~~~~~~~~~~~~~~~~~~~~~~~~~~~~
If there's an INLINE/NOINLINE pragma that restricts the phase in
which the binder can be inlined, we don't inline here; after all,
we don't know what phase we're in.  Here's an example

  foo :: Int -> Int -> Int
  {-# INLINE foo #-}
  foo m n = inner m
     where
       {-# INLINE [1] inner #-}
       inner m = m+n

  bar :: Int -> Int
  bar n = foo n 1

When inlining 'foo' in 'bar' we want the let-binding for 'inner'
to remain visible until Phase 1

Note [Unfold compulsory unfoldings in LHSs]
~~~~~~~~~~~~~~~~~~~~~~~~~~~~~~~~~~~~~~~~~~~
When the user writes `RULES map coerce = coerce` as a rule, the rule
will only ever match if simpleOptExpr replaces coerce by its unfolding
on the LHS, because that is the core that the rule matching engine
will find. So do that for everything that has a compulsory
unfolding. Also see Note [Desugaring coerce as cast] in Desugar.

However, we don't want to inline 'seq', which happens to also have a
compulsory unfolding, so we only do this unfolding only for things
that are always-active.  See Note [User-defined RULES for seq] in MkId.

Note [Getting the map/coerce RULE to work]
~~~~~~~~~~~~~~~~~~~~~~~~~~~~~~~~~~~~~~~~~~
We wish to allow the "map/coerce" RULE to fire:

  {-# RULES "map/coerce" map coerce = coerce #-}

The naive core produced for this is

  forall a b (dict :: Coercible * a b).
    map @a @b (coerce @a @b @dict) = coerce @[a] @[b] @dict'

  where dict' :: Coercible [a] [b]
        dict' = ...

This matches literal uses of `map coerce` in code, but that's not what we
want. We want it to match, say, `map MkAge` (where newtype Age = MkAge Int)
too. Some of this is addressed by compulsorily unfolding coerce on the LHS,
yielding

  forall a b (dict :: Coercible * a b).
    map @a @b (\(x :: a) -> case dict of
      MkCoercible (co :: a ~R# b) -> x |> co) = ...

Getting better. But this isn't exactly what gets produced. This is because
Coercible essentially has ~R# as a superclass, and superclasses get eagerly
extracted during solving. So we get this:

  forall a b (dict :: Coercible * a b).
    case Coercible_SCSel @* @a @b dict of
      _ [Dead] -> map @a @b (\(x :: a) -> case dict of
                               MkCoercible (co :: a ~R# b) -> x |> co) = ...

Unfortunately, this still abstracts over a Coercible dictionary. We really
want it to abstract over the ~R# evidence. So, we have Desugar.unfold_coerce,
which transforms the above to (see also Note [Desugaring coerce as cast] in
Desugar)

  forall a b (co :: a ~R# b).
    let dict = MkCoercible @* @a @b co in
    case Coercible_SCSel @* @a @b dict of
      _ [Dead] -> map @a @b (\(x :: a) -> case dict of
         MkCoercible (co :: a ~R# b) -> x |> co) = let dict = ... in ...

Now, we need simpleOptExpr to fix this up. It does so by taking three
separate actions:
  1. Inline certain non-recursive bindings. The choice whether to inline
     is made in simple_bind_pair. Note the rather specific check for
     MkCoercible in there.

  2. Stripping case expressions like the Coercible_SCSel one.
     See the `Case` case of simple_opt_expr's `go` function.

  3. Look for case expressions that unpack something that was
     just packed and inline them. This is also done in simple_opt_expr's
     `go` function.

This is all a fair amount of special-purpose hackery, but it's for
a good cause. And it won't hurt other RULES and such that it comes across.


************************************************************************
*                                                                      *
                Join points
*                                                                      *
************************************************************************
-}

-- | Returns Just (bndr,rhs) if the binding is a join point:
-- If it's a JoinId, just return it
-- If it's not yet a JoinId but is always tail-called,
--    make it into a JoinId and return it.
-- In the latter case, eta-expand the RHS if necessary, to make the
-- lambdas explicit, as is required for join points
--
-- Precondition: the InBndr has been occurrence-analysed,
--               so its OccInfo is valid
joinPointBinding_maybe :: InBndr -> InExpr -> Maybe (InBndr, InExpr)
joinPointBinding_maybe bndr rhs
  | not (isId bndr)
  = Nothing

  | isJoinId bndr
  = Just (bndr, rhs)

  | AlwaysTailCalled join_arity <- tailCallInfo (idOccInfo bndr)
<<<<<<< HEAD
  , not (badUnfoldingForJoin join_arity bndr)
=======
>>>>>>> 59574058
  , (bndrs, body) <- etaExpandToJoinPoint join_arity rhs
  = Just (bndr `asJoinId` join_arity, mkLams bndrs body)

  | otherwise
  = Nothing

<<<<<<< HEAD
-- | like joinPointBinding_maybe, but looks for RecursiveTailCalled
-- Returns both the new outer and the new inner binder
loopificationJoinPointBinding_maybe :: InBndr -> InExpr -> Maybe (InBndr, InBndr, InExpr)
loopificationJoinPointBinding_maybe bndr rhs
  | not (isId bndr)
  = Nothing

  | isJoinId bndr
  = Nothing -- do not loopificate again

  | let occ = idOccInfo bndr
  , RecursiveTailCalled join_arity <- tailCallInfo occ
  , not (badUnfoldingForJoin join_arity bndr)
  , (bndrs, body) <- etaExpandToJoinPoint join_arity rhs
  = let occ' = occ { occ_tail = AlwaysTailCalled join_arity }
        -- What all do we have to zap?
        join_bndr = (`asJoinId` join_arity) $
                     (`setIdOccInfo` occ') $
                     zapFragileIdInfo $
                     localiseId $
                     bndr

        -- RULES etc stay with bindr'
        -- Also, previously, the function was recursive, and hence not inlineable.
        -- To tread with caution, let's keep it this way
        bndr' = (`setIdUnfolding` noUnfolding) $
                (`setInlinePragma` neverInlinePragma) $
                (`setIdOccInfo` noOccInfo) $
                bndr
    in  Just (bndr', join_bndr, mkLams bndrs body)

  | otherwise
  = Nothing

-- | badUnfoldingForJoin returns True if we should /not/ convert a non-join-id
--   into a join-id, even though it is AlwaysTailCalled
--   See Note [Join points and INLINE pragmas]
badUnfoldingForJoin :: JoinArity -> Id -> Bool
badUnfoldingForJoin join_arity bndr = bad_unfolding (idUnfolding bndr)
  where
    bad_unfolding (CoreUnfolding { uf_src = src, uf_tmpl = rhs })
      = isStableSource src && join_arity > joinRhsArity rhs
    bad_unfolding (DFunUnfolding {})
      = True
    bad_unfolding _
      = False

=======
>>>>>>> 59574058
joinPointBindings_maybe :: [(InBndr, InExpr)] -> Maybe [(InBndr, InExpr)]
joinPointBindings_maybe bndrs
  = mapM (uncurry joinPointBinding_maybe) bndrs


{- *********************************************************************
*                                                                      *
         exprIsConApp_maybe
*                                                                      *
************************************************************************

Note [exprIsConApp_maybe]
~~~~~~~~~~~~~~~~~~~~~~~~~
exprIsConApp_maybe is a very important function.  There are two principal
uses:
  * case e of { .... }
  * cls_op e, where cls_op is a class operation

In both cases you want to know if e is of form (C e1..en) where C is
a data constructor.

However e might not *look* as if


Note [exprIsConApp_maybe on literal strings]
~~~~~~~~~~~~~~~~~~~~~~~~~~~~~~~~~~~~~~~~~~~~
See #9400 and #13317.

Conceptually, a string literal "abc" is just ('a':'b':'c':[]), but in Core
they are represented as unpackCString# "abc"# by MkCore.mkStringExprFS, or
unpackCStringUtf8# when the literal contains multi-byte UTF8 characters.

For optimizations we want to be able to treat it as a list, so they can be
decomposed when used in a case-statement. exprIsConApp_maybe detects those
calls to unpackCString# and returns:

Just (':', [Char], ['a', unpackCString# "bc"]).

We need to be careful about UTF8 strings here. ""# contains a ByteString, so
we must parse it back into a FastString to split off the first character.
That way we can treat unpackCString# and unpackCStringUtf8# in the same way.

We must also be caeful about
   lvl = "foo"#
   ...(unpackCString# lvl)...
to ensure that we see through the let-binding for 'lvl'.  Hence the
(exprIsLiteral_maybe .. arg) in the guard before the call to
dealWithStringLiteral.

Note [Push coercions in exprIsConApp_maybe]
~~~~~~~~~~~~~~~~~~~~~~~~~~~~~~~~~~~~~~~~~~~
In Trac #13025 I found a case where we had
    op (df @t1 @t2)     -- op is a ClassOp
where
    df = (/\a b. K e1 e2) |> g

To get this to come out we need to simplify on the fly
   ((/\a b. K e1 e2) |> g) @t1 @t2

Hence the use of pushCoArgs.
-}

data ConCont = CC [CoreExpr] Coercion
                  -- Substitution already applied

-- | Returns @Just (dc, [t1..tk], [x1..xn])@ if the argument expression is
-- a *saturated* constructor application of the form @dc t1..tk x1 .. xn@,
-- where t1..tk are the *universally-quantified* type args of 'dc'
exprIsConApp_maybe :: InScopeEnv -> CoreExpr -> Maybe (DataCon, [Type], [CoreExpr])
exprIsConApp_maybe (in_scope, id_unf) expr
  = go (Left in_scope) expr (CC [] (mkRepReflCo (exprType expr)))
  where
    go :: Either InScopeSet Subst
             -- Left in-scope  means "empty substitution"
             -- Right subst    means "apply this substitution to the CoreExpr"
       -> CoreExpr -> ConCont
       -> Maybe (DataCon, [Type], [CoreExpr])
    go subst (Tick t expr) cont
       | not (tickishIsCode t) = go subst expr cont
    go subst (Cast expr co1) (CC args co2)
       | Just (args', co1') <- pushCoArgs (subst_co subst co1) args
            -- See Note [Push coercions in exprIsConApp_maybe]
       = go subst expr (CC args' (co1' `mkTransCo` co2))
    go subst (App fun arg) (CC args co)
       = go subst fun (CC (subst_arg subst arg : args) co)
    go subst (Lam var body) (CC (arg:args) co)
       | exprIsTrivial arg          -- Don't duplicate stuff!
       = go (extend subst var arg) body (CC args co)
    go (Right sub) (Var v) cont
       = go (Left (substInScope sub))
            (lookupIdSubst (text "exprIsConApp" <+> ppr expr) sub v)
            cont

    go (Left in_scope) (Var fun) cont@(CC args co)

        | Just con <- isDataConWorkId_maybe fun
        , count isValArg args == idArity fun
        = pushCoDataCon con args co

        -- Look through dictionary functions; see Note [Unfolding DFuns]
        | DFunUnfolding { df_bndrs = bndrs, df_con = con, df_args = dfun_args } <- unfolding
        , bndrs `equalLength` args    -- See Note [DFun arity check]
        , let subst = mkOpenSubst in_scope (bndrs `zip` args)
        = pushCoDataCon con (map (substExpr (text "exprIsConApp1") subst) dfun_args) co

        -- Look through unfoldings, but only arity-zero one;
        -- if arity > 0 we are effectively inlining a function call,
        -- and that is the business of callSiteInline.
        -- In practice, without this test, most of the "hits" were
        -- CPR'd workers getting inlined back into their wrappers,
        | idArity fun == 0
        , Just rhs <- expandUnfolding_maybe unfolding
        , let in_scope' = extendInScopeSetSet in_scope (exprFreeVars rhs)
        = go (Left in_scope') rhs cont

        -- See Note [exprIsConApp_maybe on literal strings]
        | (fun `hasKey` unpackCStringIdKey) ||
          (fun `hasKey` unpackCStringUtf8IdKey)
        , [arg]              <- args
        , Just (MachStr str) <- exprIsLiteral_maybe (in_scope, id_unf) arg
        = dealWithStringLiteral fun str co
        where
          unfolding = id_unf fun

    go _ _ _ = Nothing

    ----------------------------
    -- Operations on the (Either InScopeSet CoreSubst)
    -- The Left case is wildly dominant
    subst_co (Left {}) co = co
    subst_co (Right s) co = CoreSubst.substCo s co

    subst_arg (Left {}) e = e
    subst_arg (Right s) e = substExpr (text "exprIsConApp2") s e

    extend (Left in_scope) v e = Right (extendSubst (mkEmptySubst in_scope) v e)
    extend (Right s)       v e = Right (extendSubst s v e)


-- See Note [exprIsConApp_maybe on literal strings]
dealWithStringLiteral :: Var -> BS.ByteString -> Coercion
                      -> Maybe (DataCon, [Type], [CoreExpr])

-- This is not possible with user-supplied empty literals, MkCore.mkStringExprFS
-- turns those into [] automatically, but just in case something else in GHC
-- generates a string literal directly.
dealWithStringLiteral _   str co
  | BS.null str
  = pushCoDataCon nilDataCon [Type charTy] co

dealWithStringLiteral fun str co
  = let strFS = mkFastStringByteString str

        char = mkConApp charDataCon [mkCharLit (headFS strFS)]
        charTail = fastStringToByteString (tailFS strFS)

        -- In singleton strings, just add [] instead of unpackCstring# ""#.
        rest = if BS.null charTail
                 then mkConApp nilDataCon [Type charTy]
                 else App (Var fun)
                          (Lit (MachStr charTail))

    in pushCoDataCon consDataCon [Type charTy, char, rest] co

{-
Note [Unfolding DFuns]
~~~~~~~~~~~~~~~~~~~~~~
DFuns look like

  df :: forall a b. (Eq a, Eq b) -> Eq (a,b)
  df a b d_a d_b = MkEqD (a,b) ($c1 a b d_a d_b)
                               ($c2 a b d_a d_b)

So to split it up we just need to apply the ops $c1, $c2 etc
to the very same args as the dfun.  It takes a little more work
to compute the type arguments to the dictionary constructor.

Note [DFun arity check]
~~~~~~~~~~~~~~~~~~~~~~~
Here we check that the total number of supplied arguments (inclding
type args) matches what the dfun is expecting.  This may be *less*
than the ordinary arity of the dfun: see Note [DFun unfoldings] in CoreSyn
-}

exprIsLiteral_maybe :: InScopeEnv -> CoreExpr -> Maybe Literal
-- Same deal as exprIsConApp_maybe, but much simpler
-- Nevertheless we do need to look through unfoldings for
-- Integer and string literals, which are vigorously hoisted to top level
-- and not subsequently inlined
exprIsLiteral_maybe env@(_, id_unf) e
  = case e of
      Lit l     -> Just l
      Tick _ e' -> exprIsLiteral_maybe env e' -- dubious?
      Var v     | Just rhs <- expandUnfolding_maybe (id_unf v)
                -> exprIsLiteral_maybe env rhs
      _         -> Nothing

{-
Note [exprIsLambda_maybe]
~~~~~~~~~~~~~~~~~~~~~~~~~~
exprIsLambda_maybe will, given an expression `e`, try to turn it into the form
`Lam v e'` (returned as `Just (v,e')`). Besides using lambdas, it looks through
casts (using the Push rule), and it unfolds function calls if the unfolding
has a greater arity than arguments are present.

Currently, it is used in Rules.match, and is required to make
"map coerce = coerce" match.
-}

exprIsLambda_maybe :: InScopeEnv -> CoreExpr
                      -> Maybe (Var, CoreExpr,[Tickish Id])
    -- See Note [exprIsLambda_maybe]

-- The simple case: It is a lambda already
exprIsLambda_maybe _ (Lam x e)
    = Just (x, e, [])

-- Still straightforward: Ticks that we can float out of the way
exprIsLambda_maybe (in_scope_set, id_unf) (Tick t e)
    | tickishFloatable t
    , Just (x, e, ts) <- exprIsLambda_maybe (in_scope_set, id_unf) e
    = Just (x, e, t:ts)

-- Also possible: A casted lambda. Push the coercion inside
exprIsLambda_maybe (in_scope_set, id_unf) (Cast casted_e co)
    | Just (x, e,ts) <- exprIsLambda_maybe (in_scope_set, id_unf) casted_e
    -- Only do value lambdas.
    -- this implies that x is not in scope in gamma (makes this code simpler)
    , not (isTyVar x) && not (isCoVar x)
    , ASSERT( not $ x `elemVarSet` tyCoVarsOfCo co) True
    , Just (x',e') <- pushCoercionIntoLambda in_scope_set x e co
    , let res = Just (x',e',ts)
    = --pprTrace "exprIsLambda_maybe:Cast" (vcat [ppr casted_e,ppr co,ppr res)])
      res

-- Another attempt: See if we find a partial unfolding
exprIsLambda_maybe (in_scope_set, id_unf) e
    | (Var f, as, ts) <- collectArgsTicks tickishFloatable e
    , idArity f > count isValArg as
    -- Make sure there is hope to get a lambda
    , Just rhs <- expandUnfolding_maybe (id_unf f)
    -- Optimize, for beta-reduction
    , let e' =  simpleOptExprWith (mkEmptySubst in_scope_set) (rhs `mkApps` as)
    -- Recurse, because of possible casts
    , Just (x', e'', ts') <- exprIsLambda_maybe (in_scope_set, id_unf) e'
    , let res = Just (x', e'', ts++ts')
    = -- pprTrace "exprIsLambda_maybe:Unfold" (vcat [ppr e, ppr (x',e'')])
      res

exprIsLambda_maybe _ _e
    = -- pprTrace "exprIsLambda_maybe:Fail" (vcat [ppr _e])
      Nothing


{- *********************************************************************
*                                                                      *
              The "push rules"
*                                                                      *
************************************************************************

Here we implement the "push rules" from FC papers:

* The push-argument rules, where we can move a coercion past an argument.
  We have
      (fun |> co) arg
  and we want to transform it to
    (fun arg') |> co'
  for some suitable co' and tranformed arg'.

* The PushK rule for data constructors.  We have
       (K e1 .. en) |> co
  and we want to tranform to
       (K e1' .. en')
  by pushing the coercion into the arguments
-}

pushCoArgs :: Coercion -> [CoreArg] -> Maybe ([CoreArg], Coercion)
pushCoArgs co []         = return ([], co)
pushCoArgs co (arg:args) = do { (arg',  co1) <- pushCoArg  co  arg
                              ; (args', co2) <- pushCoArgs co1 args
                              ; return (arg':args', co2) }

pushCoArg :: Coercion -> CoreArg -> Maybe (CoreArg, Coercion)
-- We have (fun |> co) arg, and we want to transform it to
--         (fun arg) |> co
-- This may fail, e.g. if (fun :: N) where N is a newtype
-- C.f. simplCast in Simplify.hs
-- 'co' is always Representational

pushCoArg co (Type ty) = do { (ty', co') <- pushCoTyArg co ty
                            ; return (Type ty', co') }
pushCoArg co val_arg   = do { (arg_co, co') <- pushCoValArg co
                            ; return (mkCast val_arg arg_co, co') }

pushCoTyArg :: Coercion -> Type -> Maybe (Type, Coercion)
-- We have (fun |> co) @ty
-- Push the coercion through to return
--         (fun @ty') |> co'
-- 'co' is always Representational
pushCoTyArg co ty
  | tyL `eqType` tyR
  = Just (ty, mkRepReflCo (piResultTy tyR ty))

  | isForAllTy tyL
  = ASSERT2( isForAllTy tyR, ppr co $$ ppr ty )
    Just (ty `mkCastTy` mkSymCo co1, co2)

  | otherwise
  = Nothing
  where
    Pair tyL tyR = coercionKind co
       -- co :: tyL ~ tyR
       -- tyL = forall (a1 :: k1). ty1
       -- tyR = forall (a2 :: k2). ty2

    co1 = mkNthCo 0 co
       -- co1 :: k1 ~N k2
       -- Note that NthCo can extract a Nominal equality between the
       -- kinds of the types related by a coercion between forall-types.
       -- See the NthCo case in CoreLint.

    co2 = mkInstCo co (mkCoherenceLeftCo (mkNomReflCo ty) co1)
        -- co2 :: ty1[ (ty|>co1)/a1 ] ~ ty2[ ty/a2 ]
        -- Arg of mkInstCo is always nominal, hence mkNomReflCo

pushCoValArg :: Coercion -> Maybe (Coercion, Coercion)
-- We have (fun |> co) arg
-- Push the coercion through to return
--         (fun (arg |> co_arg)) |> co_res
-- 'co' is always Representational
pushCoValArg co
  | tyL `eqType` tyR
  = Just (mkRepReflCo arg, mkRepReflCo res)

  | isFunTy tyL
  , (co1, co2) <- decomposeFunCo co
              -- If   co  :: (tyL1 -> tyL2) ~ (tyR1 -> tyR2)
              -- then co1 :: tyL1 ~ tyR1
              --      co2 :: tyL2 ~ tyR2
  = ASSERT2( isFunTy tyR, ppr co $$ ppr arg )
    Just (mkSymCo co1, co2)

  | otherwise
  = Nothing
  where
    (arg, res)   = splitFunTy tyR
    Pair tyL tyR = coercionKind co

pushCoercionIntoLambda
    :: InScopeSet -> Var -> CoreExpr -> Coercion -> Maybe (Var, CoreExpr)
-- This implements the Push rule from the paper on coercions
--    (\x. e) |> co
-- ===>
--    (\x'. e |> co')
pushCoercionIntoLambda in_scope x e co
    | ASSERT(not (isTyVar x) && not (isCoVar x)) True
    , Pair s1s2 t1t2 <- coercionKind co
    , Just (_s1,_s2) <- splitFunTy_maybe s1s2
    , Just (t1,_t2) <- splitFunTy_maybe t1t2
    = let (co1, co2) = decomposeFunCo co
          -- Should we optimize the coercions here?
          -- Otherwise they might not match too well
          x' = x `setIdType` t1
          in_scope' = in_scope `extendInScopeSet` x'
          subst = extendIdSubst (mkEmptySubst in_scope')
                                x
                                (mkCast (Var x') co1)
      in Just (x', substExpr (text "pushCoercionIntoLambda") subst e `mkCast` co2)
    | otherwise
    = pprTrace "exprIsLambda_maybe: Unexpected lambda in case" (ppr (Lam x e))
      Nothing

pushCoDataCon :: DataCon -> [CoreExpr] -> Coercion
              -> Maybe (DataCon
                       , [Type]      -- Universal type args
                       , [CoreExpr]) -- All other args incl existentials
-- Implement the KPush reduction rule as described in "Down with kinds"
-- The transformation applies iff we have
--      (C e1 ... en) `cast` co
-- where co :: (T t1 .. tn) ~ to_ty
-- The left-hand one must be a T, because exprIsConApp returned True
-- but the right-hand one might not be.  (Though it usually will.)
pushCoDataCon dc dc_args co
  | isReflCo co || from_ty `eqType` to_ty  -- try cheap test first
  , let (univ_ty_args, rest_args) = splitAtList (dataConUnivTyVars dc) dc_args
  = Just (dc, map exprToType univ_ty_args, rest_args)

  | Just (to_tc, to_tc_arg_tys) <- splitTyConApp_maybe to_ty
  , to_tc == dataConTyCon dc
        -- These two tests can fail; we might see
        --      (C x y) `cast` (g :: T a ~ S [a]),
        -- where S is a type function.  In fact, exprIsConApp
        -- will probably not be called in such circumstances,
        -- but there's nothing wrong with it

  = let
        tc_arity       = tyConArity to_tc
        dc_univ_tyvars = dataConUnivTyVars dc
        dc_ex_tyvars   = dataConExTyVars dc
        arg_tys        = dataConRepArgTys dc

        non_univ_args  = dropList dc_univ_tyvars dc_args
        (ex_args, val_args) = splitAtList dc_ex_tyvars non_univ_args

        -- Make the "Psi" from the paper
        omegas = decomposeCo tc_arity co
        (psi_subst, to_ex_arg_tys)
          = liftCoSubstWithEx Representational
                              dc_univ_tyvars
                              omegas
                              dc_ex_tyvars
                              (map exprToType ex_args)

          -- Cast the value arguments (which include dictionaries)
        new_val_args = zipWith cast_arg arg_tys val_args
        cast_arg arg_ty arg = mkCast arg (psi_subst arg_ty)

        to_ex_args = map Type to_ex_arg_tys

        dump_doc = vcat [ppr dc,      ppr dc_univ_tyvars, ppr dc_ex_tyvars,
                         ppr arg_tys, ppr dc_args,
                         ppr ex_args, ppr val_args, ppr co, ppr from_ty, ppr to_ty, ppr to_tc ]
    in
    ASSERT2( eqType from_ty (mkTyConApp to_tc (map exprToType $ takeList dc_univ_tyvars dc_args)), dump_doc )
    ASSERT2( equalLength val_args arg_tys, dump_doc )
    Just (dc, to_tc_arg_tys, to_ex_args ++ new_val_args)

  | otherwise
  = Nothing

  where
    Pair from_ty to_ty = coercionKind co

collectBindersPushingCo :: CoreExpr -> ([Var], CoreExpr)
-- Collect lambda binders, pushing coercions inside if possible
-- E.g.   (\x.e) |> g         g :: <Int> -> blah
--        = (\x. e |> Nth 1 g)
--
-- That is,
--
-- collectBindersPushingCo ((\x.e) |> g) === ([x], e |> Nth 1 g)
collectBindersPushingCo e
  = go [] e
  where
    -- Peel off lambdas until we hit a cast.
    go :: [Var] -> CoreExpr -> ([Var], CoreExpr)
    -- The accumulator is in reverse order
    go bs (Lam b e)   = go (b:bs) e
    go bs (Cast e co) = go_c bs e co
    go bs e           = (reverse bs, e)

    -- We are in a cast; peel off casts until we hit a lambda.
    go_c :: [Var] -> CoreExpr -> Coercion -> ([Var], CoreExpr)
    -- (go_c bs e c) is same as (go bs e (e |> c))
    go_c bs (Cast e co1) co2 = go_c bs e (co1 `mkTransCo` co2)
    go_c bs (Lam b e)    co  = go_lam bs b e co
    go_c bs e            co  = (reverse bs, mkCast e co)

    -- We are in a lambda under a cast; peel off lambdas and build a
    -- new coercion for the body.
    go_lam :: [Var] -> Var -> CoreExpr -> Coercion -> ([Var], CoreExpr)
    -- (go_lam bs b e c) is same as (go_c bs (\b.e) c)
    go_lam bs b e co
      | isTyVar b
      , let Pair tyL tyR = coercionKind co
      , ASSERT( isForAllTy tyL )
        isForAllTy tyR
      , isReflCo (mkNthCo 0 co)  -- See Note [collectBindersPushingCo]
      = go_c (b:bs) e (mkInstCo co (mkNomReflCo (mkTyVarTy b)))

      | isId b
      , let Pair tyL tyR = coercionKind co
      , ASSERT( isFunTy tyL) isFunTy tyR
      , (co_arg, co_res) <- decomposeFunCo co
      , isReflCo co_arg  -- See Note [collectBindersPushingCo]
      = go_c (b:bs) e co_res

      | otherwise = (reverse bs, mkCast (Lam b e) co)

{- Note [collectBindersPushingCo]
~~~~~~~~~~~~~~~~~~~~~~~~~~~~~~~~~
We just look for coercions of form
   <type> -> blah
(and similarly for foralls) to keep this function simple.  We could do
more elaborate stuff, but it'd involve substitution etc.
-}<|MERGE_RESOLUTION|>--- conflicted
+++ resolved
@@ -23,7 +23,7 @@
 
 import GhcPrelude
 
-import CoreArity( etaExpandToJoinPoint )
+import CoreArity( etaExpandToJoinPoint, joinRhsArity )
 
 import CoreSyn
 import CoreSubst
@@ -647,17 +647,13 @@
   = Just (bndr, rhs)
 
   | AlwaysTailCalled join_arity <- tailCallInfo (idOccInfo bndr)
-<<<<<<< HEAD
   , not (badUnfoldingForJoin join_arity bndr)
-=======
->>>>>>> 59574058
   , (bndrs, body) <- etaExpandToJoinPoint join_arity rhs
   = Just (bndr `asJoinId` join_arity, mkLams bndrs body)
 
   | otherwise
   = Nothing
 
-<<<<<<< HEAD
 -- | like joinPointBinding_maybe, but looks for RecursiveTailCalled
 -- Returns both the new outer and the new inner binder
 loopificationJoinPointBinding_maybe :: InBndr -> InExpr -> Maybe (InBndr, InBndr, InExpr)
@@ -705,8 +701,6 @@
     bad_unfolding _
       = False
 
-=======
->>>>>>> 59574058
 joinPointBindings_maybe :: [(InBndr, InExpr)] -> Maybe [(InBndr, InExpr)]
 joinPointBindings_maybe bndrs
   = mapM (uncurry joinPointBinding_maybe) bndrs
