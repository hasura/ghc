# This Travis job script has been generated by a script via
#
#   haskell-ci 'haddock.cabal' '--output' '.travis.yml'
#
# For more information, see https://github.com/haskell-CI/haskell-ci
#
# version: 0.5.20190916
#
language: c
dist: xenial
git:
  # whether to recursively clone submodules
  submodules: false
cache:
  directories:
    - $HOME/.cabal/packages
    - $HOME/.cabal/store
before_cache:
  - rm -fv $CABALHOME/packages/hackage.haskell.org/build-reports.log
  # remove files that are regenerated by 'cabal update'
  - rm -fv $CABALHOME/packages/hackage.haskell.org/00-index.*
  - rm -fv $CABALHOME/packages/hackage.haskell.org/*.json
  - rm -fv $CABALHOME/packages/hackage.haskell.org/01-index.cache
  - rm -fv $CABALHOME/packages/hackage.haskell.org/01-index.tar
  - rm -fv $CABALHOME/packages/hackage.haskell.org/01-index.tar.idx
  - rm -rfv $CABALHOME/packages/head.hackage
matrix:
  include:
<<<<<<< HEAD
    - os: linux
      addons: {apt: {packages: [ghc-ppa-tools,cabal-install-head], sources: [hvr-ghc]}}
      env:
        - GHC_ZIP='https://gitlab.haskell.org/ghc/ghc/-/jobs/artifacts/master/download?job=validate-x86_64-linux-deb9'

=======
    - compiler: ghc-8.8.3
      addons: {"apt":{"sources":["hvr-ghc"],"packages":["ghc-8.8.3","cabal-install-3.0"]}}
>>>>>>> c6fcd0aa
before_install:
  - HC=$(echo "/opt/$CC/bin/ghc" | sed 's/-/\//')
  - WITHCOMPILER="-w $HC"
  - HADDOCK=$(echo "/opt/$CC/bin/haddock" | sed 's/-/\//')
  - HCPKG="$HC-pkg"
  - unset CC
  - CABAL=/opt/ghc/bin/cabal
  - CABALHOME=$HOME/.cabal
  - export PATH="$CABALHOME/bin:$PATH"
  - TOP=$(pwd)
  - "HCNUMVER=$(${HC} --numeric-version|perl -ne '/^(\\d+)\\.(\\d+)\\.(\\d+)(\\.(\\d+))?$/; print(10000 * $1 + 100 * $2 + ($3 == 0 ? $5 != 1 : $3))')"
  - echo $HCNUMVER
  - CABAL="$CABAL -vnormal+nowrap+markoutput"
  - set -o pipefail
  - |
    echo 'function blue(s) { printf "\033[0;34m" s "\033[0m " }'           >> .colorful.awk
    echo 'BEGIN { state = "output"; }'                                     >> .colorful.awk
    echo '/^-----BEGIN CABAL OUTPUT-----$/ { state = "cabal" }'            >> .colorful.awk
    echo '/^-----END CABAL OUTPUT-----$/ { state = "output" }'             >> .colorful.awk
    echo '!/^(-----BEGIN CABAL OUTPUT-----|-----END CABAL OUTPUT-----)/ {' >> .colorful.awk
    echo '  if (state == "cabal") {'                                       >> .colorful.awk
    echo '    print blue($0)'                                              >> .colorful.awk
    echo '  } else {'                                                      >> .colorful.awk
    echo '    print $0'                                                    >> .colorful.awk
    echo '  }'                                                             >> .colorful.awk
    echo '}'                                                               >> .colorful.awk
  - cat .colorful.awk
  - |
    color_cabal_output () {
      awk -f $TOP/.colorful.awk
    }
  - echo text | color_cabal_output
install:
  - ${CABAL} --version
  - echo "$(${HC} --version) [$(${HC} --print-project-git-commit-id 2> /dev/null || echo '?')]"
  - TEST=--enable-tests
  - BENCH=--enable-benchmarks
  - HEADHACKAGE=false
  - rm -f $CABALHOME/config
  - |
    echo "verbose: normal +nowrap +markoutput"          >> $CABALHOME/config
    echo "remote-build-reporting: anonymous"            >> $CABALHOME/config
    echo "write-ghc-environment-files: always"          >> $CABALHOME/config
    echo "remote-repo-cache: $CABALHOME/packages"       >> $CABALHOME/config
    echo "logs-dir:          $CABALHOME/logs"           >> $CABALHOME/config
    echo "world-file:        $CABALHOME/world"          >> $CABALHOME/config
    echo "extra-prog-path:   $CABALHOME/bin"            >> $CABALHOME/config
    echo "symlink-bindir:    $CABALHOME/bin"            >> $CABALHOME/config
    echo "installdir:        $CABALHOME/bin"            >> $CABALHOME/config
    echo "build-summary:     $CABALHOME/logs/build.log" >> $CABALHOME/config
    echo "store-dir:         $CABALHOME/store"          >> $CABALHOME/config
    echo "install-dirs user"                            >> $CABALHOME/config
    echo "  prefix: $CABALHOME"                         >> $CABALHOME/config
    echo "repository hackage.haskell.org"               >> $CABALHOME/config
    echo "  url: http://hackage.haskell.org/"           >> $CABALHOME/config
  - |
    echo "program-default-options"                >> $CABALHOME/config
    echo "  ghc-options: $GHCJOBS +RTS -M6G -RTS" >> $CABALHOME/config
  - cat $CABALHOME/config
  - rm -fv cabal.project.local cabal.project.freeze
  - travis_retry ${CABAL} v2-update -v
  # Generate cabal.project
  - rm -rf cabal.project.local cabal.project.freeze
  - "for pkg in $($HCPKG list --simple-output); do echo $pkg | sed 's/-[^-]*$//' | (grep -vE -- '^(haddock)$' || true) | sed 's/^/constraints: /' | sed 's/$/ installed/' >> cabal.project.local; done"
  - cat cabal.project || true
  - cat cabal.project.local || true
  - if [ -f "./configure.ac" ]; then (cd "." && autoreconf -i); fi
  - ${CABAL} v2-freeze $WITHCOMPILER ${TEST} ${BENCH} | color_cabal_output
  - "cat cabal.project.freeze | sed -E 's/^(constraints: *| *)//' | sed 's/any.//'"
  - rm  cabal.project.freeze
  - ${CABAL} v2-build $WITHCOMPILER ${TEST} ${BENCH} --dep -j2 all | color_cabal_output
  - ${CABAL} v2-build $WITHCOMPILER --disable-tests --disable-benchmarks --dep -j2 all | color_cabal_output
script:
  - DISTDIR=$(mktemp -d /tmp/dist-test.XXXX)
  # Packaging...
  - ${CABAL} v2-sdist all | color_cabal_output
  # Unpacking...
  - mv dist-newstyle/sdist/*.tar.gz ${DISTDIR}/
  - cd ${DISTDIR} || false
  - find . -maxdepth 1 -type f -name '*.tar.gz' -exec tar -xvf '{}' \;
  - find . -maxdepth 1 -type f -name '*.tar.gz' -exec rm       '{}' \;
  # Generate cabal.project
  - rm -rf cabal.project cabal.project.local cabal.project.freeze
  - touch cabal.project
  - |
    echo "packages: ./haddock-*" >> cabal.project
  - |
  - "for pkg in $($HCPKG list --simple-output); do echo $pkg | sed 's/-[^-]*$//' | (grep -vE -- '^(haddock)$' || true) | sed 's/^/constraints: /' | sed 's/$/ installed/' >> cabal.project.local; done"
  - cat cabal.project || true
  - cat cabal.project.local || true
  # Building...
  # this builds all libraries and executables (without tests/benchmarks)
  - ${CABAL} v2-build $WITHCOMPILER --disable-tests --disable-benchmarks all | color_cabal_output
  # Building with tests and benchmarks...
  # build & run tests, build benchmarks
  - ${CABAL} v2-build $WITHCOMPILER ${TEST} ${BENCH} all | color_cabal_output
  # Testing...
  - ${CABAL} v2-test $WITHCOMPILER ${TEST} ${BENCH} all | color_cabal_output
  # Building without installed constraints for packages in global-db...
  - rm -f cabal.project.local
  - ${CABAL} v2-build $WITHCOMPILER --disable-tests --disable-benchmarks all | color_cabal_output

# REGENDATA ["haddock.cabal","--output",".travis.yml"]
# EOF<|MERGE_RESOLUTION|>--- conflicted
+++ resolved
@@ -26,16 +26,11 @@
   - rm -rfv $CABALHOME/packages/head.hackage
 matrix:
   include:
-<<<<<<< HEAD
     - os: linux
       addons: {apt: {packages: [ghc-ppa-tools,cabal-install-head], sources: [hvr-ghc]}}
       env:
         - GHC_ZIP='https://gitlab.haskell.org/ghc/ghc/-/jobs/artifacts/master/download?job=validate-x86_64-linux-deb9'
 
-=======
-    - compiler: ghc-8.8.3
-      addons: {"apt":{"sources":["hvr-ghc"],"packages":["ghc-8.8.3","cabal-install-3.0"]}}
->>>>>>> c6fcd0aa
 before_install:
   - HC=$(echo "/opt/$CC/bin/ghc" | sed 's/-/\//')
   - WITHCOMPILER="-w $HC"
