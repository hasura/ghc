{-# LANGUAGE BangPatterns, StandaloneDeriving, FlexibleInstances, ViewPatterns #-}
{-# LANGUAGE TypeFamilies #-}
{-# LANGUAGE RankNTypes #-}
{-# LANGUAGE TypeApplications #-}
{-# LANGUAGE ScopedTypeVariables #-}
{-# LANGUAGE FlexibleContexts #-}
{-# OPTIONS_GHC -fno-warn-orphans #-}
{-# OPTIONS_GHC -Wno-incomplete-record-updates #-}
{-# OPTIONS_HADDOCK hide #-}
-----------------------------------------------------------------------------
-- |
-- Module      :  Haddock.GhcUtils
-- Copyright   :  (c) David Waern 2006-2009
-- License     :  BSD-like
--
-- Maintainer  :  haddock@projects.haskell.org
-- Stability   :  experimental
-- Portability :  portable
--
-- Utils for dealing with types from the GHC API
-----------------------------------------------------------------------------
module Haddock.GhcUtils where


import Control.Arrow
import Data.Char ( isSpace )
import Data.Maybe ( mapMaybe )

import Haddock.Types( DocName, DocNameI )

import GHC.Utils.FV as FV
<<<<<<< HEAD
import GHC.Utils.Outputable ( Outputable )
import GHC.Utils.Panic ( panic )
import GHC.Driver.Ppr (showPpr )
=======
import GHC.Utils.Outputable ( Outputable, panic, showPpr )
import GHC.Types.Basic (PromotionFlag(..))
>>>>>>> b471bdec
import GHC.Types.Name
import GHC.Unit.Module
import GHC
import GHC.Core.Class
import GHC.Driver.Session
import GHC.Types.SrcLoc  ( advanceSrcLoc )
import GHC.Types.Var     ( Specificity, VarBndr(..), TyVarBinder
                         , tyVarKind, updateTyVarKind, isInvisibleArgFlag )
import GHC.Types.Var.Set ( VarSet, emptyVarSet )
import GHC.Types.Var.Env ( TyVarEnv, extendVarEnv, elemVarEnv, emptyVarEnv )
import GHC.Core.TyCo.Rep ( Type(..) )
import GHC.Core.Type     ( isRuntimeRepVar )
import GHC.Builtin.Types( liftedRepDataConTyCon )
import GHC.Parser.Annotation (IsUnicodeSyntax(..))

import           GHC.Data.StringBuffer ( StringBuffer )
import qualified GHC.Data.StringBuffer             as S

import           Data.ByteString ( ByteString )
import qualified Data.ByteString          as BS
import qualified Data.ByteString.Internal as BS

import GHC.HsToCore.Docs

moduleString :: Module -> String
moduleString = moduleNameString . moduleName

isNameSym :: Name -> Bool
isNameSym = isSymOcc . nameOccName

-- Useful when there is a signature with multiple names, e.g.
--   foo, bar :: Types..
-- but only one of the names is exported and we have to change the
-- type signature to only include the exported names.
filterLSigNames :: (IdP (GhcPass p) -> Bool) -> LSig (GhcPass p) -> Maybe (LSig (GhcPass p))
filterLSigNames p (L loc sig) = L loc <$> (filterSigNames p sig)

filterSigNames :: (IdP (GhcPass p) -> Bool) -> Sig (GhcPass p) -> Maybe (Sig (GhcPass p))
filterSigNames p orig@(SpecSig _ n _ _)          = ifTrueJust (p $ unLoc n) orig
filterSigNames p orig@(InlineSig _ n _)          = ifTrueJust (p $ unLoc n) orig
filterSigNames p (FixSig _ (FixitySig _ ns ty)) =
  case filter (p . unLoc) ns of
    []       -> Nothing
    filtered -> Just (FixSig noExtField (FixitySig noExtField filtered ty))
filterSigNames _ orig@(MinimalSig _ _ _)      = Just orig
filterSigNames p (TypeSig _ ns ty) =
  case filter (p . unLoc) ns of
    []       -> Nothing
    filtered -> Just (TypeSig noExtField filtered ty)
filterSigNames p (ClassOpSig _ is_default ns ty) =
  case filter (p . unLoc) ns of
    []       -> Nothing
    filtered -> Just (ClassOpSig noExtField is_default filtered ty)
filterSigNames p (PatSynSig _ ns ty) =
  case filter (p . unLoc) ns of
    []       -> Nothing
    filtered -> Just (PatSynSig noExtField filtered ty)
filterSigNames _ _                             = Nothing

ifTrueJust :: Bool -> name -> Maybe name
ifTrueJust True  = Just
ifTrueJust False = const Nothing

sigName :: LSig GhcRn -> [IdP GhcRn]
sigName (L _ sig) = sigNameNoLoc sig

-- | Was this signature given by the user?
isUserLSig :: forall p. UnXRec p => LSig p -> Bool
isUserLSig = isUserSig . unXRec @p

isClassD :: HsDecl a -> Bool
isClassD (TyClD _ d) = isClassDecl d
isClassD _ = False

pretty :: Outputable a => DynFlags -> a -> String
pretty = showPpr

-- ---------------------------------------------------------------------

-- These functions are duplicated from the GHC API, as they must be
-- instantiated at DocNameI instead of (GhcPass _).

-- | Like 'hsTyVarName' from GHC API, but not instantiated at (GhcPass _)
hsTyVarBndrName :: (XXTyVarBndr n ~ NoExtCon) => HsTyVarBndr flag n -> IdP n
hsTyVarBndrName (UserTyVar _ _ name) = unLoc name
hsTyVarBndrName (KindedTyVar _ _ (L _ name) _) = name
hsTyVarBndrName (XTyVarBndr nec) = noExtCon nec

hsTyVarNameI :: HsTyVarBndr flag DocNameI -> DocName
hsTyVarNameI (UserTyVar _ _ (L _ n))     = n
hsTyVarNameI (KindedTyVar _ _ (L _ n) _) = n

hsLTyVarNameI :: LHsTyVarBndr flag DocNameI -> DocName
hsLTyVarNameI = hsTyVarNameI . unLoc

getConNamesI :: ConDecl DocNameI -> [Located DocName]
getConNamesI ConDeclH98  {con_name  = name}  = [name]
getConNamesI ConDeclGADT {con_names = names} = names

mkHsForAllInvisTeleI ::
  [LHsTyVarBndr Specificity DocNameI] -> HsForAllTelescope DocNameI
mkHsForAllInvisTeleI invis_bndrs =
  HsForAllInvis { hsf_xinvis = noExtField, hsf_invis_bndrs = invis_bndrs }

mkHsImplicitSigTypeI :: LHsType DocNameI -> HsSigType DocNameI
mkHsImplicitSigTypeI body =
  HsSig { sig_ext   = noExtField
        , sig_bndrs = HsOuterImplicit{hso_ximplicit = noExtField}
        , sig_body  = body }

getGADTConType :: ConDecl DocNameI -> LHsSigType DocNameI
-- The full type of a GADT data constructor We really only get this in
-- order to pretty-print it, and currently only in Haddock's code.  So
-- we are cavalier about locations and extensions, hence the
-- 'undefined's
getGADTConType (ConDeclGADT { con_bndrs = L _ outer_bndrs
                            , con_mb_cxt = mcxt, con_g_args = args
                            , con_res_ty = res_ty })
 = noLoc (HsSig { sig_ext   = noExtField
                , sig_bndrs = outer_bndrs
                , sig_body  = theta_ty })
 where
   theta_ty | Just theta <- mcxt
            = noLoc (HsQualTy { hst_xqual = noExtField, hst_ctxt = theta, hst_body = tau_ty })
            | otherwise
            = tau_ty

--  tau_ty :: LHsType DocNameI
   tau_ty = case args of
              RecConGADT flds -> mkFunTy (noLoc (HsRecTy noExtField (unLoc flds))) res_ty
              PrefixConGADT pos_args -> foldr mkFunTy res_ty (map hsScaledThing pos_args)

   mkFunTy a b = noLoc (HsFunTy noExtField (HsUnrestrictedArrow NormalSyntax) a b)

getGADTConType (ConDeclH98 {}) = panic "getGADTConType"
  -- Should only be called on ConDeclGADT

getMainDeclBinderI :: HsDecl DocNameI -> [IdP DocNameI]
getMainDeclBinderI (TyClD _ d) = [tcdNameI d]
getMainDeclBinderI (ValD _ d) =
  case collectHsBindBinders d of
    []       -> []
    (name:_) -> [name]
getMainDeclBinderI (SigD _ d) = sigNameNoLoc d
getMainDeclBinderI (ForD _ (ForeignImport _ name _ _)) = [unLoc name]
getMainDeclBinderI (ForD _ (ForeignExport _ _ _ _)) = []
getMainDeclBinderI _ = []

familyDeclLNameI :: FamilyDecl DocNameI -> Located DocName
familyDeclLNameI (FamilyDecl { fdLName = n }) = n

tyClDeclLNameI :: TyClDecl DocNameI -> Located DocName
tyClDeclLNameI (FamDecl { tcdFam = fd })     = familyDeclLNameI fd
tyClDeclLNameI (SynDecl { tcdLName = ln })   = ln
tyClDeclLNameI (DataDecl { tcdLName = ln })  = ln
tyClDeclLNameI (ClassDecl { tcdLName = ln }) = ln

tcdNameI :: TyClDecl DocNameI -> DocName
tcdNameI = unLoc . tyClDeclLNameI

<<<<<<< HEAD
=======
-- -------------------------------------

getGADTConTypeG :: ConDecl GhcRn -> LHsType GhcRn
-- The full type of a GADT data constructor We really only get this in
-- order to pretty-print it, and currently only in Haddock's code.  So
-- we are cavalier about locations and extensions, hence the
-- 'undefined's
getGADTConTypeG (ConDeclGADT { con_forall = L _ has_forall
                            , con_qvars = qtvs
                            , con_mb_cxt = mcxt, con_args = args
                            , con_res_ty = res_ty })
 | has_forall = noLoc (HsForAllTy { hst_xforall = noExtField
                                  , hst_tele = mkHsForAllInvisTele qtvs
                                  , hst_body  = theta_ty })
 | otherwise  = theta_ty
 where
   theta_ty | Just theta <- mcxt
            = noLoc (HsQualTy { hst_xqual = noExtField, hst_ctxt = theta, hst_body = tau_ty })
            | otherwise
            = tau_ty

--   tau_ty :: LHsType DocNameI
   tau_ty = case args of
              RecCon flds ->  mkFunTy (noLoc (HsRecTy noExtField (unLoc flds))) res_ty
              PrefixCon pos_args -> foldr mkFunTy res_ty (map hsScaledThing pos_args)
              InfixCon arg1 arg2 -> (hsScaledThing arg1) `mkFunTy` ((hsScaledThing arg2) `mkFunTy` res_ty)

   -- mkFunTy :: LHsType DocNameI -> LHsType DocNameI -> LHsType DocNameI
   mkFunTy a b = noLoc (HsFunTy noExtField (HsUnrestrictedArrow NormalSyntax) a b)

getGADTConTypeG (ConDeclH98 {}) = panic "getGADTConTypeG"
  -- Should only be called on ConDeclGADT

>>>>>>> b471bdec

mkEmptySigWcType :: LHsType GhcRn -> LHsSigWcType GhcRn
-- Dubious, because the implicit binders are empty even
-- though the type might have free varaiables
mkEmptySigWcType ty = mkEmptyWildCardBndrs (mkEmptyImplicitBndrs ty)


addClassContext :: Name -> LHsQTyVars GhcRn -> LSig GhcRn -> LSig GhcRn
-- Add the class context to a class-op signature
addClassContext cls tvs0 (L pos (ClassOpSig _ _ lname ltype))
  = L pos (TypeSig noExtField lname (mkEmptySigWcType (go (hsSigType ltype))))
          -- The mkEmptySigWcType is suspicious
  where
    go (L loc (HsForAllTy { hst_tele = tele, hst_body = ty }))
       = L loc (HsForAllTy { hst_tele = tele, hst_xforall = noExtField
                           , hst_body = go ty })
    go (L loc (HsQualTy { hst_ctxt = ctxt, hst_body = ty }))
       = L loc (HsQualTy { hst_xqual = noExtField
                         , hst_ctxt = add_ctxt ctxt, hst_body = ty })
    go (L loc ty)
       = L loc (HsQualTy { hst_xqual = noExtField
                         , hst_ctxt = add_ctxt (L loc []), hst_body = L loc ty })

    extra_pred :: LHsType GhcRn
    extra_pred = nlHsTyConApp Prefix cls (map HsValArg (lHsQTyVarsToTypes tvs0))

    add_ctxt :: LHsContext GhcRn -> LHsContext GhcRn
    add_ctxt (L loc preds) = L loc (extra_pred : preds)

addClassContext _ _ sig = sig   -- E.g. a MinimalSig is fine

lHsQTyVarsToTypes :: LHsQTyVars GhcRn -> [LHsType GhcRn]
lHsQTyVarsToTypes tvs
  = [ noLoc (HsTyVar noExtField NotPromoted (noLoc (hsLTyVarName tv)))
    | tv <- hsQTvExplicit tvs ]


--------------------------------------------------------------------------------
-- * Making abstract declarations
--------------------------------------------------------------------------------


restrictTo :: [Name] -> LHsDecl GhcRn -> LHsDecl GhcRn
restrictTo names (L loc decl) = L loc $ case decl of
  TyClD x d | isDataDecl d  ->
    TyClD x (d { tcdDataDefn = restrictDataDefn names (tcdDataDefn d) })
  TyClD x d | isClassDecl d ->
    TyClD x (d { tcdSigs = restrictDecls names (tcdSigs d),
               tcdATs = restrictATs names (tcdATs d) })
  _ -> decl

restrictDataDefn :: [Name] -> HsDataDefn GhcRn -> HsDataDefn GhcRn
restrictDataDefn names defn@(HsDataDefn { dd_ND = new_or_data, dd_cons = cons })
  | DataType <- new_or_data
  = defn { dd_cons = restrictCons names cons }
  | otherwise    -- Newtype
  = case restrictCons names cons of
      []    -> defn { dd_ND = DataType, dd_cons = [] }
      [con] -> defn { dd_cons = [con] }
      _ -> error "Should not happen"

restrictCons :: [Name] -> [LConDecl GhcRn] -> [LConDecl GhcRn]
restrictCons names decls = [ L p d | L p (Just d) <- map (fmap keep) decls ]
  where
    keep d | any (\n -> n `elem` names) (map unLoc $ getConNames d) =
      case con_args d of
        PrefixCon _ -> Just d
        RecCon fields
          | all field_avail (unLoc fields) -> Just d
          | otherwise -> Just (d { con_args = PrefixCon (field_types $ unLoc fields) })
          -- if we have *all* the field names available, then
          -- keep the record declaration.  Otherwise degrade to
          -- a constructor declaration.  This isn't quite right, but
          -- it's the best we can do.
        InfixCon _ _ -> Just d
      where
        field_avail :: LConDeclField GhcRn -> Bool
        field_avail (L _ (ConDeclField _ fs _ _))
            = all (\f -> extFieldOcc (unLoc f) `elem` names) fs

        field_types flds = [ hsUnrestricted t | L _ (ConDeclField _ _ t _) <- flds ]

    keep _ = Nothing

restrictDecls :: [Name] -> [LSig GhcRn] -> [LSig GhcRn]
restrictDecls names = mapMaybe (filterLSigNames (`elem` names))


restrictATs :: [Name] -> [LFamilyDecl GhcRn] -> [LFamilyDecl GhcRn]
restrictATs names ats = [ at | at <- ats , unLoc (fdLName (unLoc at)) `elem` names ]


-------------------------------------------------------------------------------
-- * Parenthesization
-------------------------------------------------------------------------------

-- | Precedence level (inside the 'HsType' AST).
data Precedence
  = PREC_TOP  -- ^ precedence of 'type' production in GHC's parser

  | PREC_SIG  -- ^ explicit type signature

  | PREC_CTX  -- ^ Used for single contexts, eg. ctx => type
              -- (as opposed to (ctx1, ctx2) => type)

  | PREC_FUN  -- ^ precedence of 'btype' production in GHC's parser
              -- (used for LH arg of (->))

  | PREC_OP   -- ^ arg of any infix operator
              -- (we don't keep have fixity info)

  | PREC_CON  -- ^ arg of type application: always parenthesize unless atomic
  deriving (Eq, Ord)

-- | Add in extra 'HsParTy' where needed to ensure that what would be printed
-- out using 'ppr' has enough parentheses to be re-parsed properly.
--
-- We cannot add parens that may be required by fixities because we do not have
-- any fixity information to work with in the first place :(.
reparenTypePrec :: forall a. ( XParTy a ~ NoExtField, NoGhcTc a ~ a
                             , MapXRec a, UnXRec a, WrapXRec a )
                => Precedence -> HsType a -> HsType a
reparenTypePrec = go
  where

  -- Shorter name for 'reparenType'
  go :: Precedence -> HsType a -> HsType a
  go _ (HsBangTy x b ty)     = HsBangTy x b (reparenLType ty)
  go _ (HsTupleTy x con tys) = HsTupleTy x con (map reparenLType tys)
  go _ (HsSumTy x tys)       = HsSumTy x (map reparenLType tys)
  go _ (HsListTy x ty)       = HsListTy x (reparenLType ty)
  go _ (HsRecTy x flds)      = HsRecTy x (map (mapXRec @a reparenConDeclField) flds)
  go p (HsDocTy x ty d)      = HsDocTy x (goL p ty) d
  go _ (HsExplicitListTy x p tys) = HsExplicitListTy x p (map reparenLType tys)
  go _ (HsExplicitTupleTy x tys) = HsExplicitTupleTy x (map reparenLType tys)
  go p (HsKindSig x ty kind)
    = paren p PREC_SIG $ HsKindSig x (goL PREC_SIG ty) (goL PREC_SIG kind)
  go p (HsIParamTy x n ty)
    = paren p PREC_SIG $ HsIParamTy x n (reparenLType ty)
  go p (HsForAllTy x tele ty)
    = paren p PREC_CTX $ HsForAllTy x (reparenHsForAllTelescope tele) (reparenLType ty)
  go p (HsQualTy x ctxt ty)
<<<<<<< HEAD
    = paren p PREC_FUN $ HsQualTy x (mapXRec @a (map reparenLType) ctxt) (reparenLType ty)
=======
    = let p' [_] = PREC_CTX
          p' _   = PREC_TOP -- parens will get added anyways later...
      in paren p PREC_CTX $ HsQualTy x (fmap (\xs -> map (goL (p' xs)) xs) ctxt) (goL PREC_TOP ty)
>>>>>>> b471bdec
  go p (HsFunTy x w ty1 ty2)
    = paren p PREC_FUN $ HsFunTy x w (goL PREC_FUN ty1) (goL PREC_TOP ty2)
  go p (HsAppTy x fun_ty arg_ty)
    = paren p PREC_CON $ HsAppTy x (goL PREC_FUN fun_ty) (goL PREC_CON arg_ty)
  go p (HsAppKindTy x fun_ty arg_ki)
    = paren p PREC_CON $ HsAppKindTy x (goL PREC_FUN fun_ty) (goL PREC_CON arg_ki)
  go p (HsOpTy x ty1 op ty2)
    = paren p PREC_FUN $ HsOpTy x (goL PREC_OP ty1) op (goL PREC_OP ty2)
  go p (HsParTy _ t) = unXRec @a $ goL p t -- pretend the paren doesn't exist - it will be added back if needed
  go _ t@HsTyVar{} = t
  go _ t@HsStarTy{} = t
  go _ t@HsSpliceTy{} = t
  go _ t@HsTyLit{} = t
  go _ t@HsWildCardTy{} = t
  go _ t@XHsType{} = t

  -- Located variant of 'go'
  goL :: Precedence -> LHsType a -> LHsType a
  goL ctxt_prec = mapXRec @a (go ctxt_prec)

  -- Optionally wrap a type in parens
  paren :: Precedence            -- Precedence of context
        -> Precedence            -- Precedence of top-level operator
        -> HsType a -> HsType a  -- Wrap in parens if (ctxt >= op)
  paren ctxt_prec op_prec | ctxt_prec >= op_prec = HsParTy noExtField . wrapXRec @a
                          | otherwise            = id


-- | Add parenthesis around the types in a 'HsType' (see 'reparenTypePrec')
reparenType :: ( XParTy a ~ NoExtField, NoGhcTc a ~ a
               , MapXRec a, UnXRec a, WrapXRec a )
            => HsType a -> HsType a
reparenType = reparenTypePrec PREC_TOP

-- | Add parenthesis around the types in a 'LHsType' (see 'reparenTypePrec')
reparenLType :: forall a. ( XParTy a ~ NoExtField, NoGhcTc a ~ a
                          , MapXRec a, UnXRec a, WrapXRec a )
             => LHsType a -> LHsType a
reparenLType = mapXRec @a reparenType

-- | Add parentheses around the types in an 'HsSigType' (see 'reparenTypePrec')
reparenSigType :: forall a. ( XParTy a ~ NoExtField, NoGhcTc a ~ a
                            , MapXRec a, UnXRec a, WrapXRec a )
               => HsSigType a -> HsSigType a
reparenSigType (HsSig x bndrs body) =
  HsSig x (reparenOuterTyVarBndrs bndrs) (reparenLType body)
reparenSigType v@XHsSigType{} = v

-- | Add parentheses around the types in an 'HsOuterTyVarBndrs' (see 'reparenTypePrec')
reparenOuterTyVarBndrs :: forall flag a. ( XParTy a ~ NoExtField, NoGhcTc a ~ a
                                         , MapXRec a, UnXRec a, WrapXRec a )
                       => HsOuterTyVarBndrs flag a -> HsOuterTyVarBndrs flag a
reparenOuterTyVarBndrs imp@HsOuterImplicit{} = imp
reparenOuterTyVarBndrs (HsOuterExplicit x exp_bndrs) =
  HsOuterExplicit x (map (mapXRec @(NoGhcTc a) reparenTyVar) exp_bndrs)
reparenOuterTyVarBndrs v@XHsOuterTyVarBndrs{} = v

-- | Add parentheses around the types in an 'HsForAllTelescope' (see 'reparenTypePrec')
reparenHsForAllTelescope :: forall a. ( XParTy a ~ NoExtField, NoGhcTc a ~ a
                                      , MapXRec a, UnXRec a, WrapXRec a )
                         => HsForAllTelescope a -> HsForAllTelescope a
reparenHsForAllTelescope (HsForAllVis x bndrs) =
  HsForAllVis x (map (mapXRec @a reparenTyVar) bndrs)
reparenHsForAllTelescope (HsForAllInvis x bndrs) =
  HsForAllInvis x (map (mapXRec @a reparenTyVar) bndrs)
reparenHsForAllTelescope v@XHsForAllTelescope{} = v

-- | Add parenthesis around the types in a 'HsTyVarBndr' (see 'reparenTypePrec')
reparenTyVar :: ( XParTy a ~ NoExtField, NoGhcTc a ~ a
                , MapXRec a, UnXRec a, WrapXRec a )
             => HsTyVarBndr flag a -> HsTyVarBndr flag a
reparenTyVar (UserTyVar x flag n) = UserTyVar x flag n
reparenTyVar (KindedTyVar x flag n kind) = KindedTyVar x flag n (reparenLType kind)
reparenTyVar v@XTyVarBndr{} = v

-- | Add parenthesis around the types in a 'ConDeclField' (see 'reparenTypePrec')
reparenConDeclField :: ( XParTy a ~ NoExtField, NoGhcTc a ~ a
                       , MapXRec a, UnXRec a, WrapXRec a )
                    => ConDeclField a -> ConDeclField a
reparenConDeclField (ConDeclField x n t d) = ConDeclField x n (reparenLType t) d
reparenConDeclField c@XConDeclField{} = c


-------------------------------------------------------------------------------
-- * Located
-------------------------------------------------------------------------------


unL :: Located a -> a
unL (L _ x) = x


reL :: a -> Located a
reL = L undefined

-------------------------------------------------------------------------------
-- * NamedThing instances
-------------------------------------------------------------------------------


instance NamedThing (TyClDecl GhcRn) where
  getName = tcdName

-------------------------------------------------------------------------------
-- * Subordinates
-------------------------------------------------------------------------------


class Parent a where
  children :: a -> [Name]


instance Parent (ConDecl GhcRn) where
  children con =
    case con_args con of
      RecCon fields -> map (extFieldOcc . unLoc) $
                         concatMap (cd_fld_names . unLoc) (unLoc fields)
      _             -> []

instance Parent (TyClDecl GhcRn) where
  children d
    | isDataDecl  d = map unLoc $ concatMap (getConNames . unLoc)
                              $ (dd_cons . tcdDataDefn) $ d
    | isClassDecl d =
        map (unLoc . fdLName . unLoc) (tcdATs d) ++
        [ unLoc n | L _ (TypeSig _ ns _) <- tcdSigs d, n <- ns ]
    | otherwise = []


-- | A parent and its children
family :: (NamedThing a, Parent a) => a -> (Name, [Name])
family = getName &&& children


familyConDecl :: ConDecl GHC.GhcRn -> [(Name, [Name])]
familyConDecl d = zip (map unLoc (getConNames d)) (repeat $ children d)

-- | A mapping from the parent (main-binder) to its children and from each
-- child to its grand-children, recursively.
families :: TyClDecl GhcRn -> [(Name, [Name])]
families d
  | isDataDecl  d = family d : concatMap (familyConDecl . unLoc) (dd_cons (tcdDataDefn d))
  | isClassDecl d = [family d]
  | otherwise     = []


-- | A mapping from child to parent
parentMap :: TyClDecl GhcRn -> [(Name, Name)]
parentMap d = [ (c, p) | (p, cs) <- families d, c <- cs ]


-- | The parents of a subordinate in a declaration
parents :: Name -> HsDecl GhcRn -> [Name]
parents n (TyClD _ d) = [ p | (c, p) <- parentMap d, c == n ]
parents _ _ = []


-------------------------------------------------------------------------------
-- * Utils that work in monads defined by GHC
-------------------------------------------------------------------------------


modifySessionDynFlags :: (DynFlags -> DynFlags) -> Ghc ()
modifySessionDynFlags f = do
  dflags <- getSessionDynFlags
  _ <- setSessionDynFlags (f dflags)
  return ()


-- Extract the minimal complete definition of a Name, if one exists
minimalDef :: GhcMonad m => Name -> m (Maybe ClassMinimalDef)
minimalDef n = do
  mty <- lookupGlobalName n
  case mty of
    Just (ATyCon (tyConClass_maybe -> Just c)) -> return . Just $ classMinimalDef c
    _ -> return Nothing

-------------------------------------------------------------------------------
-- * DynFlags
-------------------------------------------------------------------------------

-- TODO: use `setOutputDir` from GHC
setOutputDir :: FilePath -> DynFlags -> DynFlags
setOutputDir dir dynFlags =
  dynFlags { objectDir    = Just dir
           , hiDir        = Just dir
           , hieDir       = Just dir
           , stubDir      = Just dir
           , includePaths = addGlobalInclude (includePaths dynFlags) [dir]
           , dumpDir      = Just dir
           }

-------------------------------------------------------------------------------
-- * 'StringBuffer' and 'ByteString'
-------------------------------------------------------------------------------
-- We get away with a bunch of these functions because 'StringBuffer' and
-- 'ByteString' have almost exactly the same structure.

-- | Convert a UTF-8 encoded 'ByteString' into a 'StringBuffer. This really
-- relies on the internals of both 'ByteString' and 'StringBuffer'.
--
-- /O(n)/ (but optimized into a @memcpy@ by @bytestring@ under the hood)
stringBufferFromByteString :: ByteString -> StringBuffer
stringBufferFromByteString bs =
  let BS.PS fp off len = bs <> BS.pack [0,0,0]
  in S.StringBuffer { S.buf = fp, S.len = len - 3, S.cur = off }

-- | Take the first @n@ /bytes/ of the 'StringBuffer' and put them in a
-- 'ByteString'.
--
-- /O(1)/
takeStringBuffer :: Int -> StringBuffer -> ByteString
takeStringBuffer !n !(S.StringBuffer fp _ cur) = BS.PS fp cur n

-- | Return the prefix of the first 'StringBuffer' that /isn't/ in the second
-- 'StringBuffer'. **The behavior is undefined if the 'StringBuffers' use
-- separate buffers.**
--
-- /O(1)/
splitStringBuffer :: StringBuffer -> StringBuffer -> ByteString
splitStringBuffer buf1 buf2 = takeStringBuffer n buf1
  where n = S.byteDiff buf1 buf2

-- | Split the 'StringBuffer' at the next newline (or the end of the buffer).
-- Also: initial position is passed in and the updated position is returned.
--
-- /O(n)/ (but /O(1)/ space)
spanLine :: RealSrcLoc -> StringBuffer -> (ByteString, RealSrcLoc, StringBuffer)
spanLine !loc !buf = go loc buf
  where

  go !l !b
    | not (S.atEnd b)
    = case S.nextChar b of
        ('\n', b') -> (splitStringBuffer buf b', advanceSrcLoc l '\n', b')
        (c,    b') -> go (advanceSrcLoc l c) b'
    | otherwise
    = (splitStringBuffer buf b, advanceSrcLoc l '\n', b)

-- | Given a start position and a buffer with that start position, split the
-- buffer at an end position.
--
-- /O(n)/ (but /O(1)/ space)
spanPosition :: RealSrcLoc   -- ^ start of buffeer
             -> RealSrcLoc   -- ^ position until which to take
             -> StringBuffer -- ^ buffer from which to take
             -> (ByteString, StringBuffer)
spanPosition !start !end !buf = go start buf
  where

  go !l !b
    | l < end
    , not (S.atEnd b)
    , (c, b') <- S.nextChar b
    = go (advanceSrcLoc l c) b'
    | otherwise
    = (splitStringBuffer buf b, b)

-- | Try to parse a line of CPP from the from of the buffer. A \"line\" of CPP
-- consists of
--
--   * at most 10 whitespace characters, including at least one newline
--   * a @#@ character
--   * keep parsing lines until you find a line not ending in @\\@.
--
-- This is chock full of heuristics about what a line of CPP is.
--
-- /O(n)/ (but /O(1)/ space)
tryCppLine :: RealSrcLoc -> StringBuffer -> Maybe (ByteString, RealSrcLoc, StringBuffer)
tryCppLine !loc !buf = spanSpace (S.prevChar buf '\n' == '\n') loc buf
  where

  -- Keep consuming space characters until we hit either a @#@ or something
  -- else. If we hit a @#@, start parsing CPP
  spanSpace !seenNl !l !b
    | S.atEnd b
    = Nothing
    | otherwise
    = case S.nextChar b of
        ('#' , b') | not (S.atEnd b')
                   , ('-', b'') <- S.nextChar b'
                   , ('}', _) <- S.nextChar b''
                   -> Nothing -- Edge case exception for @#-}@
                   | seenNl
                   -> Just (spanCppLine (advanceSrcLoc l '#') b') -- parse CPP
                   | otherwise
                   -> Nothing -- We didn't see a newline, so this can't be CPP!

        (c   , b') | isSpace c -> spanSpace (seenNl || c == '\n')
                                            (advanceSrcLoc l c) b'
                   | otherwise -> Nothing

  -- Consume a CPP line to its "end" (basically the first line that ends not
  -- with a @\@ character)
  spanCppLine !l !b
    | S.atEnd b
    = (splitStringBuffer buf b, l, b)
    | otherwise
    = case S.nextChar b of
        ('\\', b') | not (S.atEnd b')
                   , ('\n', b'') <- S.nextChar b'
                   -> spanCppLine (advanceSrcLoc (advanceSrcLoc l '\\') '\n') b''

        ('\n', b') -> (splitStringBuffer buf b', advanceSrcLoc l '\n', b')

        (c   , b') -> spanCppLine (advanceSrcLoc l c) b'

-------------------------------------------------------------------------------
-- * Free variables of a 'Type'
-------------------------------------------------------------------------------

-- | Get free type variables in a 'Type' in their order of appearance.
-- See [Ordering of implicit variables].
orderedFVs
  :: VarSet  -- ^ free variables to ignore
  -> [Type]  -- ^ types to traverse (in order) looking for free variables
  -> [TyVar] -- ^ free type variables, in the order they appear in
orderedFVs vs tys =
  reverse . fst $ tyCoFVsOfTypes' tys (const True) vs ([], emptyVarSet)


-- See the "Free variables of types and coercions" section in 'TyCoRep', or
-- check out Note [Free variables of types]. The functions in this section
-- don't output type variables in the order they first appear in in the 'Type'.
--
-- For example, 'tyCoVarsOfTypeList' reports an incorrect order for the type
-- of 'const :: a -> b -> a':
--
-- >>> import GHC.Types.Name
-- >>> import TyCoRep
-- >>> import GHC.Builtin.Types.Prim
-- >>> import GHC.Types.Var
-- >>> a = TyVarTy alphaTyVar
-- >>> b = TyVarTy betaTyVar
-- >>> constTy = mkFunTys [a, b] a
-- >>> map (getOccString . tyVarName) (tyCoVarsOfTypeList constTy)
-- ["b","a"]
--
-- However, we want to reuse the very optimized traversal machinery there, so
-- so we make our own `tyCoFVsOfType'`, `tyCoFVsBndr'`, and `tyCoVarsOfTypes'`.
-- All these do differently is traverse in a different order and ignore
-- coercion variables.

-- | Just like 'tyCoFVsOfType', but traverses type variables in reverse order
-- of  appearance.
tyCoFVsOfType' :: Type -> FV
tyCoFVsOfType' (TyVarTy v)        a b c = (FV.unitFV v `unionFV` tyCoFVsOfType' (tyVarKind v)) a b c
tyCoFVsOfType' (TyConApp _ tys)   a b c = tyCoFVsOfTypes' tys a b c
tyCoFVsOfType' (LitTy {})         a b c = emptyFV a b c
tyCoFVsOfType' (AppTy fun arg)    a b c = (tyCoFVsOfType' arg `unionFV` tyCoFVsOfType' fun) a b c
tyCoFVsOfType' (FunTy _ w arg res)  a b c = (tyCoFVsOfType' w `unionFV`
                                           tyCoFVsOfType' res `unionFV`
                                           tyCoFVsOfType' arg) a b c
tyCoFVsOfType' (ForAllTy bndr ty) a b c = tyCoFVsBndr' bndr (tyCoFVsOfType' ty)  a b c
tyCoFVsOfType' (CastTy ty _)      a b c = (tyCoFVsOfType' ty) a b c
tyCoFVsOfType' (CoercionTy _ )    a b c = emptyFV a b c

-- | Just like 'tyCoFVsOfTypes', but traverses type variables in reverse order
-- of appearance.
tyCoFVsOfTypes' :: [Type] -> FV
tyCoFVsOfTypes' (ty:tys) fv_cand in_scope acc = (tyCoFVsOfTypes' tys `unionFV` tyCoFVsOfType' ty) fv_cand in_scope acc
tyCoFVsOfTypes' []       fv_cand in_scope acc = emptyFV fv_cand in_scope acc

-- | Just like 'tyCoFVsBndr', but traverses type variables in reverse order of
-- appearance.
tyCoFVsBndr' :: TyVarBinder -> FV -> FV
tyCoFVsBndr' (Bndr tv _) fvs = FV.delFV tv fvs `unionFV` tyCoFVsOfType' (tyVarKind tv)


-------------------------------------------------------------------------------
-- * Defaulting RuntimeRep variables
-------------------------------------------------------------------------------

-- | Traverses the type, defaulting type variables of kind 'RuntimeRep' to
-- 'LiftedType'. See 'defaultRuntimeRepVars' in GHC.Iface.Type the original such
-- function working over `IfaceType`'s.
defaultRuntimeRepVars :: Type -> Type
defaultRuntimeRepVars = go emptyVarEnv
  where
    go :: TyVarEnv () -> Type -> Type
    go subs (ForAllTy (Bndr var flg) ty)
      | isRuntimeRepVar var
      , isInvisibleArgFlag flg
      = let subs' = extendVarEnv subs var ()
        in go subs' ty
      | otherwise
      = ForAllTy (Bndr (updateTyVarKind (go subs) var) flg)
                 (go subs ty)

    go subs (TyVarTy tv)
      | tv `elemVarEnv` subs
      = TyConApp liftedRepDataConTyCon []
      | otherwise
      = TyVarTy (updateTyVarKind (go subs) tv)

    go subs (TyConApp tc tc_args)
      = TyConApp tc (map (go subs) tc_args)

    go subs (FunTy af w arg res)
      = FunTy af (go subs w) (go subs arg) (go subs res)

    go subs (AppTy t u)
      = AppTy (go subs t) (go subs u)

    go subs (CastTy x co)
      = CastTy (go subs x) co

    go _ ty@(LitTy {}) = ty
    go _ ty@(CoercionTy {}) = ty
<|MERGE_RESOLUTION|>--- conflicted
+++ resolved
@@ -29,19 +29,15 @@
 import Haddock.Types( DocName, DocNameI )
 
 import GHC.Utils.FV as FV
-<<<<<<< HEAD
 import GHC.Utils.Outputable ( Outputable )
 import GHC.Utils.Panic ( panic )
 import GHC.Driver.Ppr (showPpr )
-=======
-import GHC.Utils.Outputable ( Outputable, panic, showPpr )
-import GHC.Types.Basic (PromotionFlag(..))
->>>>>>> b471bdec
 import GHC.Types.Name
 import GHC.Unit.Module
 import GHC
 import GHC.Core.Class
 import GHC.Driver.Session
+import GHC.Types.Basic
 import GHC.Types.SrcLoc  ( advanceSrcLoc )
 import GHC.Types.Var     ( Specificity, VarBndr(..), TyVarBinder
                          , tyVarKind, updateTyVarKind, isInvisibleArgFlag )
@@ -120,10 +116,10 @@
 -- instantiated at DocNameI instead of (GhcPass _).
 
 -- | Like 'hsTyVarName' from GHC API, but not instantiated at (GhcPass _)
-hsTyVarBndrName :: (XXTyVarBndr n ~ NoExtCon) => HsTyVarBndr flag n -> IdP n
-hsTyVarBndrName (UserTyVar _ _ name) = unLoc name
-hsTyVarBndrName (KindedTyVar _ _ (L _ name) _) = name
-hsTyVarBndrName (XTyVarBndr nec) = noExtCon nec
+hsTyVarBndrName :: forall flag n. (XXTyVarBndr n ~ NoExtCon, UnXRec n)
+                => HsTyVarBndr flag n -> IdP n
+hsTyVarBndrName (UserTyVar _ _ name) = unXRec @n name
+hsTyVarBndrName (KindedTyVar _ _ name _) = unXRec @n name
 
 hsTyVarNameI :: HsTyVarBndr flag DocNameI -> DocName
 hsTyVarNameI (UserTyVar _ _ (L _ n))     = n
@@ -135,6 +131,23 @@
 getConNamesI :: ConDecl DocNameI -> [Located DocName]
 getConNamesI ConDeclH98  {con_name  = name}  = [name]
 getConNamesI ConDeclGADT {con_names = names} = names
+
+hsSigTypeI :: LHsSigType DocNameI -> LHsType DocNameI
+hsSigTypeI = sig_body . unLoc
+
+mkEmptySigType :: LHsType GhcRn -> LHsSigType GhcRn
+-- Dubious, because the implicit binders are empty even
+-- though the type might have free varaiables
+mkEmptySigType lty@(L loc ty) = L loc $ case ty of
+  HsForAllTy { hst_tele = HsForAllInvis { hsf_invis_bndrs = bndrs }
+             , hst_body = body }
+    -> HsSig { sig_ext = noExtField
+             , sig_bndrs = HsOuterExplicit { hso_xexplicit = noExtField
+                                           , hso_bndrs     = bndrs }
+             , sig_body = body }
+  _ -> HsSig { sig_ext   = noExtField
+             , sig_bndrs = HsOuterImplicit{hso_ximplicit = []}
+             , sig_body = lty }
 
 mkHsForAllInvisTeleI ::
   [LHsTyVarBndr Specificity DocNameI] -> HsForAllTelescope DocNameI
@@ -197,83 +210,39 @@
 tcdNameI :: TyClDecl DocNameI -> DocName
 tcdNameI = unLoc . tyClDeclLNameI
 
-<<<<<<< HEAD
-=======
--- -------------------------------------
-
-getGADTConTypeG :: ConDecl GhcRn -> LHsType GhcRn
--- The full type of a GADT data constructor We really only get this in
--- order to pretty-print it, and currently only in Haddock's code.  So
--- we are cavalier about locations and extensions, hence the
--- 'undefined's
-getGADTConTypeG (ConDeclGADT { con_forall = L _ has_forall
-                            , con_qvars = qtvs
-                            , con_mb_cxt = mcxt, con_args = args
-                            , con_res_ty = res_ty })
- | has_forall = noLoc (HsForAllTy { hst_xforall = noExtField
-                                  , hst_tele = mkHsForAllInvisTele qtvs
-                                  , hst_body  = theta_ty })
- | otherwise  = theta_ty
- where
-   theta_ty | Just theta <- mcxt
-            = noLoc (HsQualTy { hst_xqual = noExtField, hst_ctxt = theta, hst_body = tau_ty })
-            | otherwise
-            = tau_ty
-
---   tau_ty :: LHsType DocNameI
-   tau_ty = case args of
-              RecCon flds ->  mkFunTy (noLoc (HsRecTy noExtField (unLoc flds))) res_ty
-              PrefixCon pos_args -> foldr mkFunTy res_ty (map hsScaledThing pos_args)
-              InfixCon arg1 arg2 -> (hsScaledThing arg1) `mkFunTy` ((hsScaledThing arg2) `mkFunTy` res_ty)
-
-   -- mkFunTy :: LHsType DocNameI -> LHsType DocNameI -> LHsType DocNameI
-   mkFunTy a b = noLoc (HsFunTy noExtField (HsUnrestrictedArrow NormalSyntax) a b)
-
-getGADTConTypeG (ConDeclH98 {}) = panic "getGADTConTypeG"
-  -- Should only be called on ConDeclGADT
-
->>>>>>> b471bdec
-
-mkEmptySigWcType :: LHsType GhcRn -> LHsSigWcType GhcRn
--- Dubious, because the implicit binders are empty even
--- though the type might have free varaiables
-mkEmptySigWcType ty = mkEmptyWildCardBndrs (mkEmptyImplicitBndrs ty)
-
-
 addClassContext :: Name -> LHsQTyVars GhcRn -> LSig GhcRn -> LSig GhcRn
 -- Add the class context to a class-op signature
 addClassContext cls tvs0 (L pos (ClassOpSig _ _ lname ltype))
-  = L pos (TypeSig noExtField lname (mkEmptySigWcType (go (hsSigType ltype))))
-          -- The mkEmptySigWcType is suspicious
+  = L pos (TypeSig noExtField lname (mkEmptyWildCardBndrs (go_sig_ty ltype)))
   where
-    go (L loc (HsForAllTy { hst_tele = tele, hst_body = ty }))
-       = L loc (HsForAllTy { hst_tele = tele, hst_xforall = noExtField
-                           , hst_body = go ty })
-    go (L loc (HsQualTy { hst_ctxt = ctxt, hst_body = ty }))
+    go_sig_ty (L loc (HsSig { sig_bndrs = bndrs, sig_body = ty }))
+       = L loc (HsSig { sig_ext = noExtField
+                      , sig_bndrs = bndrs, sig_body = go_ty ty })
+
+    go_ty (L loc (HsForAllTy { hst_tele = tele, hst_body = ty }))
+       = L loc (HsForAllTy { hst_xforall = noExtField
+                           , hst_tele = tele, hst_body = go_ty ty })
+    go_ty (L loc (HsQualTy { hst_ctxt = ctxt, hst_body = ty }))
        = L loc (HsQualTy { hst_xqual = noExtField
                          , hst_ctxt = add_ctxt ctxt, hst_body = ty })
-    go (L loc ty)
+    go_ty (L loc ty)
        = L loc (HsQualTy { hst_xqual = noExtField
                          , hst_ctxt = add_ctxt (L loc []), hst_body = L loc ty })
 
-    extra_pred :: LHsType GhcRn
-    extra_pred = nlHsTyConApp Prefix cls (map HsValArg (lHsQTyVarsToTypes tvs0))
-
-    add_ctxt :: LHsContext GhcRn -> LHsContext GhcRn
+    extra_pred = nlHsTyConApp Prefix cls (lHsQTyVarsToTypes tvs0)
     add_ctxt (L loc preds) = L loc (extra_pred : preds)
 
 addClassContext _ _ sig = sig   -- E.g. a MinimalSig is fine
 
-lHsQTyVarsToTypes :: LHsQTyVars GhcRn -> [LHsType GhcRn]
+lHsQTyVarsToTypes :: LHsQTyVars GhcRn -> [LHsTypeArg GhcRn]
 lHsQTyVarsToTypes tvs
-  = [ noLoc (HsTyVar noExtField NotPromoted (noLoc (hsLTyVarName tv)))
+  = [ HsValArg $ noLoc (HsTyVar noExtField NotPromoted (noLoc (hsLTyVarName tv)))
     | tv <- hsQTvExplicit tvs ]
 
 
 --------------------------------------------------------------------------------
 -- * Making abstract declarations
 --------------------------------------------------------------------------------
-
 
 restrictTo :: [Name] -> LHsDecl GhcRn -> LHsDecl GhcRn
 restrictTo names (L loc decl) = L loc $ case decl of
@@ -297,17 +266,27 @@
 restrictCons :: [Name] -> [LConDecl GhcRn] -> [LConDecl GhcRn]
 restrictCons names decls = [ L p d | L p (Just d) <- map (fmap keep) decls ]
   where
-    keep d | any (\n -> n `elem` names) (map unLoc $ getConNames d) =
-      case con_args d of
-        PrefixCon _ -> Just d
-        RecCon fields
-          | all field_avail (unLoc fields) -> Just d
-          | otherwise -> Just (d { con_args = PrefixCon (field_types $ unLoc fields) })
-          -- if we have *all* the field names available, then
-          -- keep the record declaration.  Otherwise degrade to
-          -- a constructor declaration.  This isn't quite right, but
-          -- it's the best we can do.
-        InfixCon _ _ -> Just d
+    keep :: ConDecl GhcRn -> Maybe (ConDecl GhcRn)
+    keep d
+      | any (\n -> n `elem` names) (map unLoc $ getConNames d) =
+        case d of
+          ConDeclH98 { con_args = con_args' } -> case con_args' of
+            PrefixCon {} -> Just d
+            RecCon fields
+              | all field_avail (unLoc fields) -> Just d
+              | otherwise -> Just (d { con_args = PrefixCon [] (field_types $ unLoc fields) })
+              -- if we have *all* the field names available, then
+              -- keep the record declaration.  Otherwise degrade to
+              -- a constructor declaration.  This isn't quite right, but
+              -- it's the best we can do.
+            InfixCon _ _ -> Just d
+
+          ConDeclGADT { con_g_args = con_args' } -> case con_args' of
+            PrefixConGADT {} -> Just d
+            RecConGADT fields
+              | all field_avail (unLoc fields) -> Just d
+              | otherwise -> Just (d { con_g_args = PrefixConGADT (field_types $ unLoc fields) })
+              -- see above
       where
         field_avail :: LConDeclField GhcRn -> Bool
         field_avail (L _ (ConDeclField _ fs _ _))
@@ -375,13 +354,10 @@
   go p (HsForAllTy x tele ty)
     = paren p PREC_CTX $ HsForAllTy x (reparenHsForAllTelescope tele) (reparenLType ty)
   go p (HsQualTy x ctxt ty)
-<<<<<<< HEAD
-    = paren p PREC_FUN $ HsQualTy x (mapXRec @a (map reparenLType) ctxt) (reparenLType ty)
-=======
     = let p' [_] = PREC_CTX
           p' _   = PREC_TOP -- parens will get added anyways later...
-      in paren p PREC_CTX $ HsQualTy x (fmap (\xs -> map (goL (p' xs)) xs) ctxt) (goL PREC_TOP ty)
->>>>>>> b471bdec
+          ctxt' = mapXRec @a (\xs -> map (goL (p' xs)) xs) ctxt
+      in paren p PREC_CTX $ HsQualTy x ctxt' (goL PREC_TOP ty)
   go p (HsFunTy x w ty1 ty2)
     = paren p PREC_FUN $ HsFunTy x w (goL PREC_FUN ty1) (goL PREC_TOP ty2)
   go p (HsAppTy x fun_ty arg_ty)
@@ -496,10 +472,9 @@
 
 instance Parent (ConDecl GhcRn) where
   children con =
-    case con_args con of
-      RecCon fields -> map (extFieldOcc . unLoc) $
-                         concatMap (cd_fld_names . unLoc) (unLoc fields)
-      _             -> []
+    case getRecConArgs_maybe con of
+      Nothing -> []
+      Just flds -> map (extFieldOcc . unLoc) $ concatMap (cd_fld_names . unLoc) (unLoc flds)
 
 instance Parent (TyClDecl GhcRn) where
   children d
