{-# OPTIONS_GHC -fno-warn-name-shadowing #-}
{-# LANGUAGE RecordWildCards #-}
{-# LANGUAGE TypeFamilies #-}

-----------------------------------------------------------------------------
-- |
-- Module      :  Haddock.Backends.LaTeX
-- Copyright   :  (c) Simon Marlow      2010,
--                    Mateusz Kowalczyk 2013
-- License     :  BSD-like
--
-- Maintainer  :  haddock@projects.haskell.org
-- Stability   :  experimental
-- Portability :  portable
-----------------------------------------------------------------------------
module Haddock.Backends.LaTeX (
  ppLaTeX,
) where

import Documentation.Haddock.Markup
import Haddock.Types
import Haddock.Utils
import Haddock.GhcUtils
import GHC.Utils.Ppr hiding (Doc, quote)
import qualified GHC.Utils.Ppr as Pretty

import GHC.Types.Basic        ( PromotionFlag(..) )
import GHC
import GHC.Types.Name.Occurrence
import GHC.Types.Name        ( nameOccName )
import GHC.Types.Name.Reader ( rdrNameOcc )
import GHC.Core.Type         ( Specificity(..) )
import GHC.Data.FastString   ( unpackFS )
import GHC.Utils.Outputable  ( panic)

import qualified Data.Map as Map
import System.Directory
import System.FilePath
import Data.Char
import Control.Monad
import Data.Maybe
import Data.List            ( sort )
import Data.Void            ( absurd )
import Prelude hiding ((<>))
import GHC.Core.Multiplicity

import Haddock.Doc (combineDocumentation)

-- import Debug.Trace

{- SAMPLE OUTPUT

\haddockmoduleheading{\texttt{Data.List}}
\hrulefill
{\haddockverb\begin{verbatim}
module Data.List (
    (++),  head,  last,  tail,  init,  null,  length,  map,  reverse,
  ) where\end{verbatim}}
\hrulefill

\section{Basic functions}
\begin{haddockdesc}
\item[\begin{tabular}{@{}l}
head\ ::\ {\char 91}a{\char 93}\ ->\ a
\end{tabular}]\haddockbegindoc
Extract the first element of a list, which must be non-empty.
\par

\end{haddockdesc}
\begin{haddockdesc}
\item[\begin{tabular}{@{}l}
last\ ::\ {\char 91}a{\char 93}\ ->\ a
\end{tabular}]\haddockbegindoc
Extract the last element of a list, which must be finite and non-empty.
\par

\end{haddockdesc}
-}


{- TODO
 * don't forget fixity!!
-}

ppLaTeX :: String                       -- Title
        -> Maybe String                 -- Package name
        -> [Interface]
        -> FilePath                     -- destination directory
        -> Maybe (Doc GHC.RdrName)      -- prologue text, maybe
        -> Maybe String                 -- style file
        -> FilePath
        -> IO ()

ppLaTeX title packageStr visible_ifaces odir prologue maybe_style libdir
 = do
   createDirectoryIfMissing True odir
   when (isNothing maybe_style) $
     copyFile (libdir </> "latex" </> haddockSty) (odir </> haddockSty)
   ppLaTeXTop title packageStr odir prologue maybe_style visible_ifaces
   mapM_ (ppLaTeXModule title odir) visible_ifaces


haddockSty :: FilePath
haddockSty = "haddock.sty"


type LaTeX = Pretty.Doc

-- | Default way of rendering a 'LaTeX'. The width is 90 by default (since 100
-- often overflows the line).
latex2String :: LaTeX -> String
latex2String = fullRender PageMode 90 1 txtPrinter ""

ppLaTeXTop
   :: String
   -> Maybe String
   -> FilePath
   -> Maybe (Doc GHC.RdrName)
   -> Maybe String
   -> [Interface]
   -> IO ()

ppLaTeXTop doctitle packageStr odir prologue maybe_style ifaces = do

  let tex = vcat [
        text "\\documentclass{book}",
        text "\\usepackage" <> braces (maybe (text "haddock") text maybe_style),
        text "\\begin{document}",
        text "\\begin{titlepage}",
        text "\\begin{haddocktitle}",
        text doctitle,
        text "\\end{haddocktitle}",
        case prologue of
           Nothing -> empty
           Just d  -> vcat [text "\\begin{haddockprologue}",
                            rdrDocToLaTeX d,
                            text "\\end{haddockprologue}"],
        text "\\end{titlepage}",
        text "\\tableofcontents",
        vcat [ text "\\input" <> braces (text mdl) | mdl <- mods ],
        text "\\end{document}"
        ]

      mods = sort (map (moduleBasename.ifaceMod) ifaces)

      filename = odir </> (fromMaybe "haddock" packageStr <.> "tex")

  writeUtf8File filename (show tex)


ppLaTeXModule :: String -> FilePath -> Interface -> IO ()
ppLaTeXModule _title odir iface = do
  createDirectoryIfMissing True odir
  let
      mdl = ifaceMod iface
      mdl_str = moduleString mdl

      exports = ifaceRnExportItems iface

      tex = vcat [
        text "\\haddockmoduleheading" <> braces (text mdl_str),
        text "\\label{module:" <> text mdl_str <> char '}',
        text "\\haddockbeginheader",
        verb $ vcat [
           text "module" <+> text mdl_str <+> lparen,
           text "    " <> fsep (punctuate (char ',') $
                               map exportListItem $
                               filter forSummary exports),
           text "  ) where"
         ],
        text "\\haddockendheader" $$ text "",
        description,
        body
       ]

      description
          = (fromMaybe empty . documentationToLaTeX . ifaceRnDoc) iface

      body = processExports exports
  --
  writeUtf8File (odir </> moduleLaTeXFile mdl) (show tex)

-- | Prints out an entry in a module export list.
exportListItem :: ExportItem DocNameI -> LaTeX
exportListItem ExportDecl { expItemDecl = decl, expItemSubDocs = subdocs }
  = let (leader, names) = declNames decl
    in sep (punctuate comma [ leader <+> ppDocBinder name | name <- names ]) <>
         case subdocs of
           [] -> empty
           _  -> parens (sep (punctuate comma (map (ppDocBinder . fst) subdocs)))
exportListItem (ExportNoDecl y [])
  = ppDocBinder y
exportListItem (ExportNoDecl y subs)
  = ppDocBinder y <> parens (sep (punctuate comma (map ppDocBinder subs)))
exportListItem (ExportModule mdl)
  = text "module" <+> text (moduleString mdl)
exportListItem _
  = error "exportListItem"


-- Deal with a group of undocumented exports together, to avoid lots
-- of blank vertical space between them.
processExports :: [ExportItem DocNameI] -> LaTeX
processExports [] = empty
processExports (decl : es)
  | Just sig <- isSimpleSig decl
  = multiDecl [ ppTypeSig (map getName names) typ False
              | (names,typ) <- sig:sigs ] $$
    processExports es'
  where (sigs, es') = spanWith isSimpleSig es
processExports (ExportModule mdl : es)
  = declWithDoc (vcat [ text "module" <+> text (moduleString m) | m <- mdl:mdls ]) Nothing $$
    processExports es'
  where (mdls, es') = spanWith isExportModule es
processExports (e : es) =
  processExport e $$ processExports es


isSimpleSig :: ExportItem DocNameI -> Maybe ([DocName], HsType DocNameI)
isSimpleSig ExportDecl { expItemDecl = L _ (SigD _ (TypeSig _ lnames t))
                       , expItemMbDoc = (Documentation Nothing Nothing, argDocs) }
  | Map.null argDocs = Just (map unLoc lnames, unLoc (hsSigWcType t))
isSimpleSig _ = Nothing


isExportModule :: ExportItem DocNameI -> Maybe Module
isExportModule (ExportModule m) = Just m
isExportModule _ = Nothing


processExport :: ExportItem DocNameI -> LaTeX
processExport (ExportGroup lev _id0 doc)
  = ppDocGroup lev (docToLaTeX doc)
processExport (ExportDecl decl pats doc subdocs insts fixities _splice)
  = ppDecl decl pats doc insts subdocs fixities
processExport (ExportNoDecl y [])
  = ppDocName y
processExport (ExportNoDecl y subs)
  = ppDocName y <> parens (sep (punctuate comma (map ppDocName subs)))
processExport (ExportModule mdl)
  = declWithDoc (text "module" <+> text (moduleString mdl)) Nothing
processExport (ExportDoc doc)
  = docToLaTeX $ _doc doc


ppDocGroup :: Int -> LaTeX -> LaTeX
ppDocGroup lev doc = sec lev <> braces doc
  where sec 1 = text "\\section"
        sec 2 = text "\\subsection"
        sec 3 = text "\\subsubsection"
        sec _ = text "\\paragraph"


-- | Given a declaration, extract out the names being declared
declNames :: LHsDecl DocNameI
          -> ( LaTeX           --   to print before each name in an export list
             , [DocName]       --   names being declared
             )
declNames (L _ decl) = case decl of
  TyClD _ d  -> (empty, [tcdNameI d])
  SigD _ (TypeSig _ lnames _ ) -> (empty, map unLoc lnames)
  SigD _ (PatSynSig _ lnames _) -> (text "pattern", map unLoc lnames)
  ForD _ (ForeignImport _ (L _ n) _ _) -> (empty, [n])
  ForD _ (ForeignExport _ (L _ n) _ _) -> (empty, [n])
  _ -> error "declaration not supported by declNames"


forSummary :: (ExportItem DocNameI) -> Bool
forSummary (ExportGroup _ _ _) = False
forSummary (ExportDoc _)       = False
forSummary _                    = True


moduleLaTeXFile :: Module -> FilePath
moduleLaTeXFile mdl = moduleBasename mdl ++ ".tex"


moduleBasename :: Module -> FilePath
moduleBasename mdl = map (\c -> if c == '.' then '-' else c)
                         (moduleNameString (moduleName mdl))


-------------------------------------------------------------------------------
-- * Decls
-------------------------------------------------------------------------------

-- | Pretty print a declaration
ppDecl :: LHsDecl DocNameI                         -- ^ decl to print
       -> [(HsDecl DocNameI, DocForDecl DocName)]  -- ^ all pattern decls
       -> DocForDecl DocName                       -- ^ documentation for decl
       -> [DocInstance DocNameI]                   -- ^ all instances
       -> [(DocName, DocForDecl DocName)]          -- ^ all subdocs
       -> [(DocName, Fixity)]                      -- ^ all fixities
       -> LaTeX

ppDecl decl pats (doc, fnArgsDoc) instances subdocs _fxts = case unLoc decl of
  TyClD _ d@FamDecl {}         -> ppFamDecl False doc instances d unicode
  TyClD _ d@DataDecl {}        -> ppDataDecl pats instances subdocs (Just doc) d unicode
  TyClD _ d@SynDecl {}         -> ppTySyn (doc, fnArgsDoc) d unicode
-- Family instances happen via FamInst now
--  TyClD _ d@TySynonym{}
--    | Just _  <- tcdTyPats d    -> ppTyInst False loc doc d unicode
-- Family instances happen via FamInst now
  TyClD _ d@ClassDecl{}          -> ppClassDecl instances doc subdocs d unicode
  SigD _ (TypeSig _ lnames ty)   -> ppFunSig Nothing (doc, fnArgsDoc) (map unLoc lnames) (hsSigWcType ty) unicode
  SigD _ (PatSynSig _ lnames ty) -> ppLPatSig (doc, fnArgsDoc) (map unLoc lnames) ty unicode
  ForD _ d                       -> ppFor (doc, fnArgsDoc) d unicode
  InstD _ _                      -> empty
  DerivD _ _                     -> empty
  _                              -> error "declaration not supported by ppDecl"
  where
    unicode = False


ppFor :: DocForDecl DocName -> ForeignDecl DocNameI -> Bool -> LaTeX
ppFor doc (ForeignImport _ (L _ name) typ _) unicode =
  ppFunSig Nothing doc [name] (hsSigTypeI typ) unicode
ppFor _ _ _ = error "ppFor error in Haddock.Backends.LaTeX"
--  error "foreign declarations are currently not supported by --latex"


-------------------------------------------------------------------------------
-- * Type families
-------------------------------------------------------------------------------

-- | Pretty-print a data\/type family declaration
ppFamDecl :: Bool                     -- ^ is the family associated?
          -> Documentation DocName    -- ^ this decl's docs
          -> [DocInstance DocNameI]   -- ^ relevant instances
          -> TyClDecl DocNameI        -- ^ family to print
          -> Bool                     -- ^ unicode
          -> LaTeX
ppFamDecl associated doc instances decl unicode =
  declWithDoc (ppFamHeader (tcdFam decl) unicode associated <+> whereBit)
              (if null body then Nothing else Just (vcat body))
  $$ instancesBit
  where
    body = catMaybes [familyEqns, documentationToLaTeX doc]

    whereBit = case fdInfo (tcdFam decl) of
      ClosedTypeFamily _ -> keyword "where"
      _                  -> empty

    familyEqns
      | FamilyDecl { fdInfo = ClosedTypeFamily (Just eqns) } <- tcdFam decl
      , not (null eqns)
      = Just (text "\\haddockbeginargs" $$
              vcat [ decltt (ppFamDeclEqn eqn) <+> nl | L _ eqn <- eqns ] $$
              text "\\end{tabulary}\\par")
      | otherwise = Nothing

    -- Individual equations of a closed type family
    ppFamDeclEqn :: TyFamInstEqn DocNameI -> LaTeX
    ppFamDeclEqn (HsIB { hsib_body = FamEqn { feqn_tycon = L _ n
                                            , feqn_rhs = rhs
                                            , feqn_pats = ts } })
      = hsep [ ppAppNameTypeArgs n ts unicode
             , equals
             , ppType unicode (unLoc rhs)
             ]

    instancesBit = ppDocInstances unicode instances

-- | Print the LHS of a type\/data family declaration.
ppFamHeader :: FamilyDecl DocNameI  -- ^ family header to print
<<<<<<< HEAD
              -> Bool                 -- ^ unicode
              -> LaTeX
=======
            -> Bool                 -- ^ unicode
            -> Bool                 -- ^ is the family associated?
            -> LaTeX
ppFamHeader (XFamilyDecl nec) _ _ = noExtCon nec
>>>>>>> 120e1cfd
ppFamHeader (FamilyDecl { fdLName = L _ name
                        , fdTyVars = tvs
                        , fdInfo = info
                        , fdResultSig = L _ result
                        , fdInjectivityAnn = injectivity })
              unicode associated =
  famly leader <+> famName <+> famSig <+> injAnn
  where
    leader = case info of
      OpenTypeFamily     -> keyword "type"
      ClosedTypeFamily _ -> keyword "type"
      DataFamily         -> keyword "data"

    famly | associated = id
          | otherwise = (<+> keyword "family")

    famName = ppAppDocNameTyVarBndrs unicode name (hsq_explicit tvs)

    famSig = case result of
      NoSig _               -> empty
      KindSig _ kind        -> dcolon unicode <+> ppLKind unicode kind
      TyVarSig _ (L _ bndr) -> equals <+> ppHsTyVarBndr unicode bndr

    injAnn = case injectivity of
      Nothing -> empty
      Just (L _ (InjectivityAnn lhs rhs)) -> hsep ( decltt (text "|")
                                                  : ppLDocName lhs
                                                  : arrow unicode
                                                  : map ppLDocName rhs)



-------------------------------------------------------------------------------
-- * Type Synonyms
-------------------------------------------------------------------------------


-- we skip type patterns for now
ppTySyn :: DocForDecl DocName -> TyClDecl DocNameI -> Bool -> LaTeX

ppTySyn doc (SynDecl { tcdLName = L _ name, tcdTyVars = ltyvars
                         , tcdRhs = ltype }) unicode
  = ppTypeOrFunSig (unLoc ltype) doc (full, hdr, char '=') unicode
  where
    hdr  = hsep (keyword "type"
                 : ppDocBinder name
                 : map ppSymName (tyvarNames ltyvars))
    full = hdr <+> char '=' <+> ppLType unicode ltype

ppTySyn _ _ _ = error "declaration not supported by ppTySyn"


-------------------------------------------------------------------------------
-- * Function signatures
-------------------------------------------------------------------------------


ppFunSig
  :: Maybe LaTeX         -- ^ a prefix to put right before the signature
  -> DocForDecl DocName  -- ^ documentation
  -> [DocName]           -- ^ pattern names in the pattern signature
  -> LHsType DocNameI    -- ^ type of the pattern synonym
  -> Bool                -- ^ unicode
  -> LaTeX
ppFunSig leader doc docnames (L _ typ) unicode =
  ppTypeOrFunSig typ doc
    ( lead $ ppTypeSig names typ False
    , lead $ hsep . punctuate comma $ map ppSymName names
    , dcolon unicode
    )
    unicode
 where
   names = map getName docnames
   lead = maybe id (<+>) leader

-- | Pretty-print a pattern synonym
ppLPatSig :: DocForDecl DocName  -- ^ documentation
          -> [DocName]           -- ^ pattern names in the pattern signature
          -> LHsSigType DocNameI -- ^ type of the pattern synonym
          -> Bool                -- ^ unicode
          -> LaTeX
ppLPatSig doc docnames ty unicode
  = ppFunSig (Just (keyword "pattern")) doc docnames (hsSigTypeI ty) unicode

-- | Pretty-print a type, adding documentation to the whole type and its
-- arguments as needed.
ppTypeOrFunSig :: HsType DocNameI
               -> DocForDecl DocName  -- ^ documentation
               -> ( LaTeX             --   first-line (no-argument docs only)
                  , LaTeX             --   first-line (argument docs only)
                  , LaTeX             --   type prefix (argument docs only)
                  )
               -> Bool                -- ^ unicode
               -> LaTeX
ppTypeOrFunSig typ (doc, argDocs) (pref1, pref2, sep0) unicode
  | Map.null argDocs = declWithDoc pref1 (documentationToLaTeX doc)
  | otherwise        = declWithDoc pref2 $ Just $
        text "\\haddockbeginargs" $$
        vcat (map (uncurry (<->)) (ppSubSigLike unicode typ argDocs [] sep0)) $$
        text "\\end{tabulary}\\par" $$
        fromMaybe empty (documentationToLaTeX doc)

-- | This splits up a type signature along @->@ and adds docs (when they exist)
-- to the arguments. The output is a list of (leader/seperator, argument and
-- its doc)
ppSubSigLike :: Bool                  -- ^ unicode
             -> HsType DocNameI       -- ^ type signature
             -> FnArgsDoc DocName     -- ^ docs to add
             -> [(DocName, DocForDecl DocName)] -- ^ all subdocs (useful when we have `HsRecTy`)
             -> LaTeX                 -- ^ seperator (beginning of first line)
             -> [(LaTeX, LaTeX)]      -- ^ arguments (leader/sep, type)
ppSubSigLike unicode typ argDocs subdocs leader = do_args 0 leader typ
  where
    do_largs n leader (L _ t) = do_args n leader t

    arg_doc n = rDoc . fmap _doc $ Map.lookup n argDocs

    do_args :: Int -> LaTeX -> HsType DocNameI -> [(LaTeX, LaTeX)]
    do_args _n leader (HsForAllTy _ tele ltype)
      = [ ( decltt leader
<<<<<<< HEAD
          , decltt (ppHsForAllTelescope tele unicode)
=======
          , decltt (ppForAllPart unicode tvs fvf)
>>>>>>> 120e1cfd
              <+> ppLType unicode ltype
          ) ]
    do_args n leader (HsQualTy _ lctxt ltype)
      = ( decltt leader
        , decltt (ppLContextNoArrow lctxt unicode) <+> nl
        ) : do_largs n (darrow unicode) ltype

    do_args n leader (HsFunTy _ _w (L _ (HsRecTy _ fields)) r)
      = [ (decltt ldr, latex <+> nl)
        | (L _ field, ldr) <- zip fields (leader <+> gadtOpen : repeat gadtComma)
        , let latex = ppSideBySideField subdocs unicode field
        ]
        ++ do_largs (n+1) (gadtEnd <+> arrow unicode) r
    do_args n leader (HsFunTy _ _w lt r)
      = (decltt leader, decltt (ppLFunLhType unicode lt) <-> arg_doc n <+> nl)
        : do_largs (n+1) (arrow unicode) r
    do_args n leader t
      = [ (decltt leader, decltt (ppType unicode t) <-> arg_doc n <+> nl) ]

    -- FIXME: this should be done more elegantly
    --
    -- We need 'gadtComma' and 'gadtEnd' to line up with the `{` from
    -- 'gadtOpen', so we add 3 spaces to cover for `-> `/`:: ` (3 in unicode
    -- mode since `->` and `::` are rendered as single characters.
    gadtComma = hcat (replicate (if unicode then 3 else 4) (char ' ')) <> char ','
    gadtEnd = hcat (replicate (if unicode then 3 else 4) (char ' ')) <> char '}'
    gadtOpen = char '{'


ppTypeSig :: [Name] -> HsType DocNameI  -> Bool -> LaTeX
ppTypeSig nms ty unicode =
  hsep (punctuate comma $ map ppSymName nms)
    <+> dcolon unicode
    <+> ppType unicode ty


<<<<<<< HEAD
ppHsForAllTelescope :: HsForAllTelescope DocNameI -> Bool -> LaTeX
ppHsForAllTelescope tele unicode = case tele of
  HsForAllVis { hsf_vis_bndrs = bndrs } ->
    hsep (forallSymbol unicode : ppTyVars bndrs) <> text "\\" <> arrow unicode
  HsForAllInvis { hsf_invis_bndrs = bndrs } ->
    hsep (forallSymbol unicode : ppTyVars bndrs) <> dot


ppTyVars :: [LHsTyVarBndr flag DocNameI] -> [LaTeX]
ppTyVars = map (ppSymName . getName . hsLTyVarNameI)
=======
-- | Pretty-print type variables.
ppTyVars :: Bool -> [LHsTyVarBndr DocNameI] -> [LaTeX]
ppTyVars unicode = map (ppHsTyVarBndr unicode . unLoc)
>>>>>>> 120e1cfd


tyvarNames :: LHsQTyVars DocNameI -> [Name]
tyvarNames = map (getName . hsTyVarBndrName . unLoc) . hsQTvExplicit


declWithDoc :: LaTeX -> Maybe LaTeX -> LaTeX
declWithDoc decl doc =
   text "\\begin{haddockdesc}" $$
   text "\\item[\\begin{tabular}{@{}l}" $$
   text (latexMonoFilter (latex2String decl)) $$
   text "\\end{tabular}]" $$
   maybe empty (\x -> text "{\\haddockbegindoc" $$ x <> text "}") doc $$
   text "\\end{haddockdesc}"


-- in a group of decls, we don't put them all in the same tabular,
-- because that would prevent the group being broken over a page
-- boundary (breaks Foreign.C.Error for example).
multiDecl :: [LaTeX] -> LaTeX
multiDecl decls =
   text "\\begin{haddockdesc}" $$
   vcat [
      text "\\item[\\begin{tabular}{@{}l}" $$
      text (latexMonoFilter (latex2String decl)) $$
      text "\\end{tabular}]"
      | decl <- decls ] $$
   text "\\end{haddockdesc}"


-------------------------------------------------------------------------------
-- * Rendering Doc
-------------------------------------------------------------------------------


maybeDoc :: Maybe (Doc DocName) -> LaTeX
maybeDoc = maybe empty docToLaTeX


-- for table cells, we strip paragraphs out to avoid extra vertical space
-- and don't add a quote environment.
rDoc  :: Maybe (Doc DocName) -> LaTeX
rDoc = maybeDoc . fmap latexStripTrailingWhitespace


-------------------------------------------------------------------------------
-- * Class declarations
-------------------------------------------------------------------------------


ppClassHdr :: Bool -> Located [LHsType DocNameI] -> DocName
           -> LHsQTyVars DocNameI -> [Located ([Located DocName], [Located DocName])]
           -> Bool -> LaTeX
ppClassHdr summ lctxt n tvs fds unicode =
  keyword "class"
  <+> (if not . null . unLoc $ lctxt then ppLContext lctxt unicode else empty)
  <+> ppAppDocNameNames summ n (tyvarNames tvs)
  <+> ppFds fds unicode


ppFds :: [Located ([Located DocName], [Located DocName])] -> Bool -> LaTeX
ppFds fds unicode =
  if null fds then empty else
    char '|' <+> hsep (punctuate comma (map (fundep . unLoc) fds))
  where
    fundep (vars1,vars2) = hsep (map (ppDocName . unLoc) vars1) <+> arrow unicode <+>
                           hsep (map (ppDocName . unLoc) vars2)


-- TODO: associated type defaults, docs on default methods
ppClassDecl :: [DocInstance DocNameI]
            -> Documentation DocName -> [(DocName, DocForDecl DocName)]
            -> TyClDecl DocNameI -> Bool -> LaTeX
ppClassDecl instances doc subdocs
  (ClassDecl { tcdCtxt = lctxt, tcdLName = lname, tcdTyVars = ltyvars, tcdFDs = lfds
             , tcdSigs = lsigs, tcdATs = ats, tcdATDefs = at_defs }) unicode
  = declWithDoc classheader (if null body then Nothing else Just (vcat body)) $$
    instancesBit
  where
    classheader
      | null lsigs = hdr unicode
      | otherwise  = hdr unicode <+> keyword "where"

    hdr = ppClassHdr False lctxt (unLoc lname) ltyvars lfds

    body = catMaybes [documentationToLaTeX doc, body_]

    body_
      | null lsigs, null ats, null at_defs = Nothing
      | null ats, null at_defs = Just methodTable
      | otherwise = Just (atTable $$ methodTable)

    atTable =
      text "\\haddockpremethods{}" <> emph (text "Associated Types") $$
      vcat  [ ppFamDecl True (fst doc) [] (FamDecl noExtField decl) True
            | L _ decl <- ats
            , let name = unLoc . fdLName $ decl
                  doc = lookupAnySubdoc name subdocs
            ]


    methodTable =
      text "\\haddockpremethods{}" <> emph (text "Methods") $$
      vcat  [ ppFunSig leader doc names (hsSigTypeI typ) unicode
            | L _ (ClassOpSig _ is_def lnames typ) <- lsigs
            , let doc | is_def = noDocForDecl
                      | otherwise = lookupAnySubdoc (head names) subdocs
                  names = map unLoc lnames
                  leader = if is_def then Just (keyword "default") else Nothing
            ]
            -- N.B. taking just the first name is ok. Signatures with multiple
            -- names are expanded so that each name gets its own signature.

    instancesBit = ppDocInstances unicode instances

ppClassDecl _ _ _ _ _ = error "declaration type not supported by ppShortClassDecl"

ppDocInstances :: Bool -> [DocInstance DocNameI] -> LaTeX
ppDocInstances _unicode [] = empty
ppDocInstances unicode (i : rest)
  | Just ihead <- isUndocdInstance i
  = declWithDoc (vcat (map (ppInstDecl unicode) (ihead:is))) Nothing $$
    ppDocInstances unicode rest'
  | otherwise
  = ppDocInstance unicode i $$ ppDocInstances unicode rest
  where
    (is, rest') = spanWith isUndocdInstance rest

isUndocdInstance :: DocInstance a -> Maybe (InstHead a)
isUndocdInstance (i,Nothing,_,_) = Just i
isUndocdInstance (i,Just (MetaDoc _ DocEmpty),_,_) = Just i
isUndocdInstance _ = Nothing

-- | Print a possibly commented instance. The instance header is printed inside
-- an 'argBox'. The comment is printed to the right of the box in normal comment
-- style.
ppDocInstance :: Bool -> DocInstance DocNameI -> LaTeX
ppDocInstance unicode (instHead, doc, _, _) =
  declWithDoc (ppInstDecl unicode instHead) (fmap docToLaTeX $ fmap _doc doc)


ppInstDecl :: Bool -> InstHead DocNameI -> LaTeX
ppInstDecl unicode (InstHead {..}) = case ihdInstType of
  ClassInst ctx _ _ _ -> keyword "instance" <+> ppContextNoLocs ctx unicode <+> typ
  TypeInst rhs -> keyword "type" <+> keyword "instance" <+> typ <+> tibody rhs
  DataInst dd ->
    let nd = dd_ND (tcdDataDefn dd)
        pref = case nd of { NewType -> keyword "newtype"; DataType -> keyword "data" }
    in pref <+> keyword "instance" <+> typ
  where
    typ = ppAppNameTypes ihdClsName ihdTypes unicode
    tibody = maybe empty (\t -> equals <+> ppType unicode t)

lookupAnySubdoc :: (Eq name1) =>
                   name1 -> [(name1, DocForDecl name2)] -> DocForDecl name2
lookupAnySubdoc n subdocs = case lookup n subdocs of
  Nothing -> noDocForDecl
  Just docs -> docs


-------------------------------------------------------------------------------
-- * Data & newtype declarations
-------------------------------------------------------------------------------

-- | Pretty-print a data declaration
ppDataDecl :: [(HsDecl DocNameI, DocForDecl DocName)] -- ^ relevant patterns
           -> [DocInstance DocNameI]                  -- ^ relevant instances
           -> [(DocName, DocForDecl DocName)]         -- ^ relevant decl docs
           -> Maybe (Documentation DocName)           -- ^ this decl's docs
           -> TyClDecl DocNameI                       -- ^ data decl to print
           -> Bool                                    -- ^ unicode
           -> LaTeX
ppDataDecl pats instances subdocs doc dataDecl unicode =
   declWithDoc (ppDataHeader dataDecl unicode <+> whereBit)
               (if null body then Nothing else Just (vcat body))
   $$ instancesBit

  where
    cons      = dd_cons (tcdDataDefn dataDecl)
    resTy     = (unLoc . head) cons

    body = catMaybes [doc >>= documentationToLaTeX, constrBit,patternBit]

    (whereBit, leaders)
      | null cons
      , null pats = (empty,[])
      | null cons = (text "where", repeat empty)
      | otherwise = case resTy of
        ConDeclGADT{} -> (text "where", repeat empty)
        _             -> (empty, (decltt (text "=") : repeat (decltt (text "|"))))

    constrBit
      | null cons = Nothing
      | otherwise = Just $
          text "\\enspace" <+> emph (text "Constructors") <> text "\\par" $$
          text "\\haddockbeginconstrs" $$
          vcat (zipWith (ppSideBySideConstr subdocs unicode) leaders cons) $$
          text "\\end{tabulary}\\par"

    patternBit
      | null pats = Nothing
      | otherwise = Just $
          text "\\enspace" <+> emph (text "Bundled Patterns") <> text "\\par" $$
          text "\\haddockbeginconstrs" $$
          vcat [ empty <-> ppSideBySidePat lnames typ d unicode
               | (SigD _ (PatSynSig _ lnames typ), d) <- pats
               ] $$
          text "\\end{tabulary}\\par"

    instancesBit = ppDocInstances unicode instances


-- ppConstrHdr is for (non-GADT) existentials constructors' syntax
ppConstrHdr
  :: Bool                    -- ^ print explicit foralls
  -> [LHsTyVarBndr DocNameI] -- ^ type variables
  -> HsContext DocNameI      -- ^ context
  -> Bool                    -- ^ unicode
  -> LaTeX
ppConstrHdr forall_ tvs ctxt unicode = ppForall <> ppCtxt
  where
    ppForall
      | null tvs || not forall_ = empty
      | otherwise = ppForAllPart unicode tvs ForallInvis

    ppCtxt
      | null ctxt = empty
      | otherwise = ppContextNoArrow ctxt unicode <+> darrow unicode <> space


-- | Pretty-print a constructor
ppSideBySideConstr :: [(DocName, DocForDecl DocName)]  -- ^ all decl docs
                   -> Bool                             -- ^ unicode
                   -> LaTeX                            -- ^ prefix to decl
                   -> LConDecl DocNameI                -- ^ constructor decl
                   -> LaTeX
ppSideBySideConstr subdocs unicode leader (L _ con) =
  leader <-> decltt decl <-> rDoc mbDoc <+> nl
  $$ fieldPart
  where
    -- Find the name of a constructors in the decl (`getConName` always returns
    -- a non-empty list)
    aConName = unLoc (head (getConNamesI con))

    occ      = map (nameOccName . getName . unLoc) $ getConNamesI con

    ppOcc      = cat (punctuate comma (map ppBinder occ))
    ppOccInfix = cat (punctuate comma (map ppBinderInfix occ))

    -- Extract out the map of of docs corresponding to the constructors arguments
    argDocs = maybe Map.empty snd (lookup aConName subdocs)
    hasArgDocs = not $ Map.null argDocs

    -- First line of the constructor (no doc, no fields, single-line)
    decl = case con of
      ConDeclH98{ con_args = det
                , con_ex_tvs = tyVars
                , con_forall = L _ forall_
                , con_mb_cxt = cxt
                } -> let context = unLoc (fromMaybe (noLoc []) cxt)
                         header_ = ppConstrHdr forall_ tyVars context unicode
                     in case det of
        -- Prefix constructor, e.g. 'Just a'
        PrefixCon args
          | hasArgDocs -> header_ <+> ppOcc
          | otherwise -> hsep [ header_
                              , ppOcc
                              , hsep (map ((ppLParendType unicode) . hsScaledThing) args)
                              ]

        -- Record constructor, e.g. 'Identity { runIdentity :: a }'
        RecCon _ ->  header_ <+> ppOcc

        -- Infix constructor, e.g. 'a :| [a]'
        InfixCon arg1 arg2
          | hasArgDocs -> header_ <+> ppOcc
          | otherwise -> hsep [ header_
                              , ppLParendType unicode (hsScaledThing arg1)
                              , ppOccInfix
                              , ppLParendType unicode (hsScaledThing arg2)
                              ]

      ConDeclGADT{}
        | hasArgDocs || not (isEmpty fieldPart) -> ppOcc
        | otherwise -> hsep [ ppOcc
                            , dcolon unicode
                            -- ++AZ++ make this prepend "{..}" when it is a record style GADT
                            , ppLType unicode (getGADTConType con)
                            ]

    fieldPart = case (con, getConArgsI con) of
        -- Record style GADTs
        (ConDeclGADT{}, RecCon _)            -> doConstrArgsWithDocs []

        -- Regular record declarations
        (_, RecCon (L _ fields))             -> doRecordFields fields

        -- Any GADT or a regular H98 prefix data constructor
        (_, PrefixCon args)     | hasArgDocs -> doConstrArgsWithDocs (map hsScaledThing args)

        -- An infix H98 data constructor
        (_, InfixCon arg1 arg2) | hasArgDocs -> doConstrArgsWithDocs (map hsScaledThing [arg1,arg2])

        _ -> empty

    doRecordFields fields =
      vcat [ empty <-> tt (text begin) <+> ppSideBySideField subdocs unicode field <+> nl
           | (begin, L _ field) <- zip ("\\qquad \\{" : repeat "\\qquad ,") fields
           ]
      $$
      empty <-> tt (text "\\qquad \\}") <+> nl

    doConstrArgsWithDocs args = vcat $ map (\l -> empty <-> text "\\qquad" <+> l) $ case con of
      ConDeclH98{} ->
        [ decltt (ppLParendType unicode arg) <-> rDoc (fmap _doc mdoc) <+> nl
        | (i, arg) <- zip [0..] args
        , let mdoc = Map.lookup i argDocs
        ]
      ConDeclGADT{} ->
        [ l <+> text "\\enspace" <+> r
        | (l,r) <- ppSubSigLike unicode (unLoc (getGADTConType con)) argDocs subdocs (dcolon unicode)
        ]


    -- don't use "con_doc con", in case it's reconstructed from a .hi file,
    -- or also because we want Haddock to do the doc-parsing, not GHC.
    mbDoc = case getConNamesI con of
              [] -> panic "empty con_names"
              (cn:_) -> lookup (unLoc cn) subdocs >>=
                        fmap _doc . combineDocumentation . fst


-- | Pretty-print a record field
ppSideBySideField :: [(DocName, DocForDecl DocName)] -> Bool -> ConDeclField DocNameI ->  LaTeX
ppSideBySideField subdocs unicode (ConDeclField _ names ltype _) =
  decltt (cat (punctuate comma (map (ppBinder . rdrNameOcc . unLoc . rdrNameFieldOcc . unLoc) names))
    <+> dcolon unicode <+> ppLType unicode ltype) <-> rDoc mbDoc
  where
    -- don't use cd_fld_doc for same reason we don't use con_doc above
    -- Where there is more than one name, they all have the same documentation
    mbDoc = lookup (extFieldOcc $ unLoc $ head names) subdocs >>= fmap _doc . combineDocumentation . fst


-- | Pretty-print a bundled pattern synonym
ppSideBySidePat :: [Located DocName]    -- ^ pattern name(s)
                -> LHsSigType DocNameI  -- ^ type of pattern(s)
                -> DocForDecl DocName   -- ^ doc map
                -> Bool                 -- ^ unicode
                -> LaTeX
ppSideBySidePat lnames typ (doc, argDocs) unicode =
  decltt decl <-> rDoc mDoc <+> nl
  $$ fieldPart
  where
    hasArgDocs = not $ Map.null argDocs
    ppOcc = hsep (punctuate comma (map (ppDocBinder . unLoc) lnames))

    decl | hasArgDocs = keyword "pattern" <+> ppOcc
         | otherwise = hsep [ keyword "pattern"
                            , ppOcc
                            , dcolon unicode
                            , ppLType unicode (hsSigTypeI typ)
                            ]

    fieldPart
      | not hasArgDocs = empty
      | otherwise = vcat
          [ empty <-> text "\\qquad" <+> l <+> text "\\enspace" <+> r
          | (l,r) <- ppSubSigLike unicode (unLoc patTy) argDocs [] (dcolon unicode)
          ]

    patTy = hsSigTypeI typ

    mDoc = fmap _doc $ combineDocumentation doc


-- | Print the LHS of a data\/newtype declaration.
-- Currently doesn't handle 'data instance' decls or kind signatures
ppDataHeader :: TyClDecl DocNameI -> Bool -> LaTeX
ppDataHeader (DataDecl { tcdLName = L _ name, tcdTyVars = tyvars
                       , tcdDataDefn = HsDataDefn { dd_ND = nd, dd_ctxt = ctxt } }) unicode
  = -- newtype or data
    (case nd of { NewType -> keyword "newtype"; DataType -> keyword "data" }) <+>
    -- context
    ppLContext ctxt unicode <+>
    -- T a b c ..., or a :+: b
    ppAppDocNameNames False name (tyvarNames tyvars)
ppDataHeader _ _ = error "ppDataHeader: illegal argument"


--------------------------------------------------------------------------------
-- * Type applications
--------------------------------------------------------------------------------

ppAppDocNameTyVarBndrs :: RenderableBndrFlag flag =>
  Bool -> DocName -> [LHsTyVarBndr flag DocNameI] -> LaTeX
ppAppDocNameTyVarBndrs unicode n vs =
    ppTypeApp n vs ppDN (ppHsTyVarBndr unicode . unLoc)
  where
    ppDN = ppBinder . nameOccName . getName


-- | Print an application of a DocName to its list of HsTypes
ppAppNameTypes :: DocName -> [HsType DocNameI] -> Bool -> LaTeX
ppAppNameTypes n ts unicode = ppTypeApp n ts ppDocName (ppParendType unicode)

ppAppNameTypeArgs :: DocName -> [LHsTypeArg DocNameI] -> Bool -> LaTeX
ppAppNameTypeArgs n args@(HsValArg _:HsValArg _:_) unicode
  = ppTypeApp n args ppDocName (ppLHsTypeArg unicode)
ppAppNameTypeArgs n args unicode
  = ppDocName n <+> hsep (map (ppLHsTypeArg unicode) args)

-- | Print an application of a DocName and a list of Names
ppAppDocNameNames :: Bool -> DocName -> [Name] -> LaTeX
ppAppDocNameNames _summ n ns =
  ppTypeApp n ns (ppBinder . nameOccName . getName) ppSymName


-- | General printing of type applications
ppTypeApp :: DocName -> [a] -> (DocName -> LaTeX) -> (a -> LaTeX) -> LaTeX
ppTypeApp n (t1:t2:rest) ppDN ppT
  | operator, not . null $ rest = parens opApp <+> hsep (map ppT rest)
  | operator                    = opApp
  where
    operator = isNameSym . getName $ n
    opApp = ppT t1 <+> ppDN n <+> ppT t2

ppTypeApp n ts ppDN ppT = ppDN n <+> hsep (map ppT ts)

-------------------------------------------------------------------------------
-- * Contexts
-------------------------------------------------------------------------------


ppLContext, ppLContextNoArrow :: Located (HsContext DocNameI) -> Bool -> LaTeX
ppLContext        = ppContext        . unLoc
ppLContextNoArrow = ppContextNoArrow . unLoc

ppContextNoLocsMaybe :: [HsType DocNameI] -> Bool -> Maybe LaTeX
ppContextNoLocsMaybe [] _ = Nothing
ppContextNoLocsMaybe cxt unicode = Just $ pp_hs_context cxt unicode

ppContextNoArrow :: HsContext DocNameI -> Bool -> LaTeX
ppContextNoArrow cxt unicode = fromMaybe empty $
                               ppContextNoLocsMaybe (map unLoc cxt) unicode


ppContextNoLocs :: [HsType DocNameI] -> Bool -> LaTeX
ppContextNoLocs cxt unicode = maybe empty (<+> darrow unicode) $
                              ppContextNoLocsMaybe cxt unicode


ppContext :: HsContext DocNameI -> Bool -> LaTeX
ppContext cxt unicode = ppContextNoLocs (map unLoc cxt) unicode


pp_hs_context :: [HsType DocNameI] -> Bool -> LaTeX
pp_hs_context []  _       = empty
pp_hs_context [p] unicode = ppCtxType unicode p
pp_hs_context cxt unicode = parenList (map (ppType unicode) cxt)


-------------------------------------------------------------------------------
-- * Types and contexts
-------------------------------------------------------------------------------


ppBang :: HsSrcBang -> LaTeX
ppBang (HsSrcBang _ _ SrcStrict) = char '!'
ppBang (HsSrcBang _ _ SrcLazy)   = char '~'
ppBang _                         = empty


tupleParens :: HsTupleSort -> [LaTeX] -> LaTeX
tupleParens HsUnboxedTuple = ubxParenList
tupleParens _              = parenList


sumParens :: [LaTeX] -> LaTeX
sumParens = ubxparens . hsep . punctuate (text " |")


-------------------------------------------------------------------------------
-- * Rendering of HsType
--
-- Stolen from Html and tweaked for LaTeX generation
-------------------------------------------------------------------------------

ppLType, ppLParendType, ppLFunLhType :: Bool -> Located (HsType DocNameI) -> LaTeX
ppLType       unicode y = ppType unicode (unLoc y)
ppLParendType unicode y = ppParendType unicode (unLoc y)
ppLFunLhType  unicode y = ppFunLhType unicode (unLoc y)

ppType, ppParendType, ppFunLhType, ppCtxType :: Bool -> HsType DocNameI -> LaTeX
ppType       unicode ty = ppr_mono_ty (reparenTypePrec PREC_TOP ty) unicode
ppParendType unicode ty = ppr_mono_ty (reparenTypePrec PREC_CON ty) unicode
ppFunLhType  unicode ty = ppr_mono_ty (reparenTypePrec PREC_FUN ty) unicode
ppCtxType    unicode ty = ppr_mono_ty (reparenTypePrec PREC_CTX ty) unicode

ppLHsTypeArg :: Bool -> LHsTypeArg DocNameI -> LaTeX
ppLHsTypeArg unicode (HsValArg ty) = ppLParendType unicode ty
ppLHsTypeArg unicode (HsTypeArg _ ki) = atSign unicode <>
                                       ppLParendType unicode ki
ppLHsTypeArg _ (HsArgPar _) = text ""

<<<<<<< HEAD
class RenderableBndrFlag flag where
  ppHsTyVarBndr :: Bool -> HsTyVarBndr flag DocNameI -> LaTeX

instance RenderableBndrFlag () where
  ppHsTyVarBndr _ (UserTyVar _ _ (L _ name)) = ppDocName name
  ppHsTyVarBndr unicode (KindedTyVar _ _ (L _ name) kind) =
    parens (ppDocName name) <+> dcolon unicode <+> ppLKind unicode kind

instance RenderableBndrFlag Specificity where
  ppHsTyVarBndr _ (UserTyVar _ SpecifiedSpec (L _ name)) = ppDocName name
  ppHsTyVarBndr _ (UserTyVar _ InferredSpec (L _ name)) = braces $ ppDocName name
  ppHsTyVarBndr unicode (KindedTyVar _ SpecifiedSpec (L _ name) kind) =
    parens (ppDocName name) <+> dcolon unicode <+> ppLKind unicode kind
  ppHsTyVarBndr unicode (KindedTyVar _ InferredSpec (L _ name) kind) =
    braces (ppDocName name) <+> dcolon unicode <+> ppLKind unicode kind
=======
ppHsTyVarBndr :: Bool -> HsTyVarBndr DocNameI -> LaTeX
ppHsTyVarBndr _ (UserTyVar _ (L _ name)) = ppDocName name
ppHsTyVarBndr unicode (KindedTyVar _ (L _ name) kind) =
  parens (ppDocName name <+> dcolon unicode <+> ppLKind unicode kind)
ppHsTyVarBndr _ (XTyVarBndr nec) = noExtCon nec
>>>>>>> 120e1cfd

ppLKind :: Bool -> LHsKind DocNameI -> LaTeX
ppLKind unicode y = ppKind unicode (unLoc y)

ppKind :: Bool -> HsKind DocNameI -> LaTeX
ppKind unicode ki = ppr_mono_ty (reparenTypePrec PREC_TOP ki) unicode


-- Drop top-level for-all type variables in user style
-- since they are implicit in Haskell

ppForAllPart :: Bool -> [LHsTyVarBndr DocNameI] -> ForallVisFlag -> LaTeX
ppForAllPart unicode tvs fvf = hsep (forallSymbol unicode : tvs') <> fv
  where
    tvs' = ppTyVars unicode tvs
    fv = case fvf of
           ForallVis   -> text "\\ " <> arrow unicode
           ForallInvis -> dot

ppr_mono_lty :: LHsType DocNameI -> Bool -> LaTeX
ppr_mono_lty ty unicode = ppr_mono_ty (unLoc ty) unicode


ppr_mono_ty :: HsType DocNameI -> Bool -> LaTeX
<<<<<<< HEAD
ppr_mono_ty (HsForAllTy _ tele ty) unicode
  = sep [ ppHsForAllTelescope tele unicode
=======
ppr_mono_ty (HsForAllTy _ fvf tvs ty) unicode
  = sep [ ppForAllPart unicode tvs fvf
>>>>>>> 120e1cfd
        , ppr_mono_lty ty unicode ]
ppr_mono_ty (HsQualTy _ ctxt ty) unicode
  = sep [ ppLContext ctxt unicode
        , ppr_mono_lty ty unicode ]
ppr_mono_ty (HsFunTy _ _ ty1 ty2)   u
  = sep [ ppr_mono_lty ty1 u
        , arrow u <+> ppr_mono_lty ty2 u ]

ppr_mono_ty (HsBangTy _ b ty)     u = ppBang b <> ppLParendType u ty
ppr_mono_ty (HsTyVar _ NotPromoted (L _ name)) _ = ppDocName name
ppr_mono_ty (HsTyVar _ IsPromoted  (L _ name)) _ = char '\'' <> ppDocName name
ppr_mono_ty (HsTupleTy _ con tys) u = tupleParens con (map (ppLType u) tys)
ppr_mono_ty (HsSumTy _ tys) u       = sumParens (map (ppLType u) tys)
ppr_mono_ty (HsKindSig _ ty kind) u = ppr_mono_lty ty u <+> dcolon u <+> ppLKind u kind
ppr_mono_ty (HsListTy _ ty)       u = brackets (ppr_mono_lty ty u)
ppr_mono_ty (HsIParamTy _ (L _ n) ty) u = ppIPName n <+> dcolon u <+> ppr_mono_lty ty u
ppr_mono_ty (HsSpliceTy v _)    _ = absurd v
ppr_mono_ty (HsRecTy {})        _ = text "{..}"
ppr_mono_ty (XHsType (NHsCoreTy {}))  _ = error "ppr_mono_ty HsCoreTy"
ppr_mono_ty (HsExplicitListTy _ IsPromoted tys) u = Pretty.quote $ brackets $ hsep $ punctuate comma $ map (ppLType u) tys
ppr_mono_ty (HsExplicitListTy _ NotPromoted tys) u = brackets $ hsep $ punctuate comma $ map (ppLType u) tys
ppr_mono_ty (HsExplicitTupleTy _ tys) u = Pretty.quote $ parenList $ map (ppLType u) tys

ppr_mono_ty (HsAppTy _ fun_ty arg_ty) unicode
  = hsep [ppr_mono_lty fun_ty unicode, ppr_mono_lty arg_ty unicode]

ppr_mono_ty (HsAppKindTy _ fun_ty arg_ki) unicode
  = hsep [ppr_mono_lty fun_ty unicode, atSign unicode <> ppr_mono_lty arg_ki unicode]

ppr_mono_ty (HsOpTy _ ty1 op ty2) unicode
  = ppr_mono_lty ty1 unicode <+> ppr_op <+> ppr_mono_lty ty2 unicode
  where
    ppr_op | isSymOcc (getOccName op) = ppLDocName op
           | otherwise = char '`' <> ppLDocName op <> char '`'

ppr_mono_ty (HsParTy _ ty) unicode
  = parens (ppr_mono_lty ty unicode)
--  = ppr_mono_lty ty unicode

ppr_mono_ty (HsDocTy _ ty _) unicode
  = ppr_mono_lty ty unicode

ppr_mono_ty (HsWildCardTy _) _ = char '_'

ppr_mono_ty (HsTyLit _ t) u = ppr_tylit t u
ppr_mono_ty (HsStarTy _ isUni) unicode = starSymbol (isUni || unicode)


ppr_tylit :: HsTyLit -> Bool -> LaTeX
ppr_tylit (HsNumTy _ n) _ = integer n
ppr_tylit (HsStrTy _ s) _ = text (show s)
  -- XXX: Ok in verbatim, but not otherwise
  -- XXX: Do something with Unicode parameter?


-------------------------------------------------------------------------------
-- * Names
-------------------------------------------------------------------------------


ppBinder :: OccName -> LaTeX
ppBinder n
  | isSymOcc n = parens $ ppOccName n
  | otherwise  = ppOccName n

ppBinderInfix :: OccName -> LaTeX
ppBinderInfix n
  | isSymOcc n = ppOccName n
  | otherwise  = cat [ char '`', ppOccName n, char '`' ]

ppSymName :: Name -> LaTeX
ppSymName name
  | isNameSym name = parens $ ppName name
  | otherwise = ppName name


ppIPName :: HsIPName -> LaTeX
ppIPName = text . ('?':) . unpackFS . hsIPNameFS

ppOccName :: OccName -> LaTeX
ppOccName = text . occNameString


ppDocName :: DocName -> LaTeX
ppDocName = ppOccName . nameOccName . getName

ppLDocName :: Located DocName -> LaTeX
ppLDocName (L _ d) = ppDocName d


ppDocBinder :: DocName -> LaTeX
ppDocBinder = ppBinder . nameOccName . getName


ppName :: Name -> LaTeX
ppName = ppOccName . nameOccName


latexFilter :: String -> String
latexFilter = foldr latexMunge ""


latexMonoFilter :: String -> String
latexMonoFilter = foldr latexMonoMunge ""


latexMunge :: Char -> String -> String
latexMunge '#'  s = "{\\char '43}" ++ s
latexMunge '$'  s = "{\\char '44}" ++ s
latexMunge '%'  s = "{\\char '45}" ++ s
latexMunge '&'  s = "{\\char '46}" ++ s
latexMunge '~'  s = "{\\char '176}" ++ s
latexMunge '_'  s = "{\\char '137}" ++ s
latexMunge '^'  s = "{\\char '136}" ++ s
latexMunge '\\' s = "{\\char '134}" ++ s
latexMunge '{'  s = "{\\char '173}" ++ s
latexMunge '}'  s = "{\\char '175}" ++ s
latexMunge '['  s = "{\\char 91}" ++ s
latexMunge ']'  s = "{\\char 93}" ++ s
latexMunge c    s = c : s


latexMonoMunge :: Char -> String -> String
latexMonoMunge ' '      (' ':s) = "\\ \\ " ++ s
latexMonoMunge ' ' ('\\':' ':s) = "\\ \\ " ++ s
latexMonoMunge '\n' s = '\\' : '\\' : s
latexMonoMunge c s = latexMunge c s


-------------------------------------------------------------------------------
-- * Doc Markup
-------------------------------------------------------------------------------


latexMarkup :: HasOccName a => DocMarkup (Wrap a) (StringContext -> LaTeX -> LaTeX)
latexMarkup = Markup
  { markupParagraph            = \p v -> blockElem (p v (text "\\par"))
  , markupEmpty                = \_ -> id
  , markupString               = \s v -> inlineElem (text (fixString v s))
  , markupAppend               = \l r v -> l v . r v
  , markupIdentifier           = \i v -> inlineElem (markupId v (fmap occName i))
  , markupIdentifierUnchecked  = \i v -> inlineElem (markupId v (fmap snd i))
  , markupModule               = \m _ -> inlineElem (let (mdl,_ref) = break (=='#') m in (tt (text mdl)))
  , markupWarning              = \p v -> p v
  , markupEmphasis             = \p v -> inlineElem (emph (p v empty))
  , markupBold                 = \p v -> inlineElem (bold (p v empty))
  , markupMonospaced           = \p v -> inlineElem (markupMonospace p v)
  , markupUnorderedList        = \p v -> blockElem (itemizedList (map (\p' -> p' v empty) p))
  , markupPic                  = \p _ -> inlineElem (markupPic p)
  , markupMathInline           = \p _ -> inlineElem (markupMathInline p)
  , markupMathDisplay          = \p _ -> blockElem (markupMathDisplay p)
  , markupOrderedList          = \p v -> blockElem (enumeratedList (map (\p' -> p' v empty) p))
  , markupDefList              = \l v -> blockElem (descriptionList (map (\(a,b) -> (a v empty, b v empty)) l))
  , markupCodeBlock            = \p _ -> blockElem (quote (verb (p Verb empty)))
  , markupHyperlink            = \(Hyperlink u l) v -> inlineElem (markupLink u (fmap (\x -> x v empty) l))
  , markupAName                = \_ _ -> id -- TODO
  , markupProperty             = \p _ -> blockElem (quote (verb (text p)))
  , markupExample              = \e _ -> blockElem (quote (verb (text $ unlines $ map exampleToString e)))
  , markupHeader               = \(Header l h) p -> blockElem (header l (h p empty))
  , markupTable                = \(Table h b) p -> blockElem (table h b p)
  }
  where
    blockElem :: LaTeX -> LaTeX -> LaTeX
    blockElem = ($$)

    inlineElem :: LaTeX -> LaTeX -> LaTeX
    inlineElem = (<>)

    header 1 d = text "\\section*" <> braces d
    header 2 d = text "\\subsection*" <> braces d
    header l d
      | l > 0 && l <= 6 = text "\\subsubsection*" <> braces d
    header l _ = error $ "impossible header level in LaTeX generation: " ++ show l

    table _ _ _ = text "{TODO: Table}"

    fixString Plain s = latexFilter s
    fixString Verb  s = s
    fixString Mono  s = latexMonoFilter s

    markupMonospace p Verb = p Verb empty
    markupMonospace p _ = tt (p Mono empty)

    markupLink url mLabel = case mLabel of
      Just label -> text "\\href" <> braces (text url) <> braces label
      Nothing    -> text "\\url"  <> braces (text url)

    -- Is there a better way of doing this? Just a space is an aribtrary choice.
    markupPic (Picture uri title) = parens (imageText title)
      where
        imageText Nothing = beg
        imageText (Just t) = beg <> text " " <> text t

        beg = text "image: " <> text uri

    markupMathInline mathjax = text "\\(" <> text mathjax <> text "\\)"

    markupMathDisplay mathjax = text "\\[" <> text mathjax <> text "\\]"

    markupId v wrappedOcc =
      case v of
        Verb  -> text i
        Mono  -> text "\\haddockid" <> braces (text . latexMonoFilter $ i)
        Plain -> text "\\haddockid" <> braces (text . latexFilter $ i)
      where i = showWrapped occNameString wrappedOcc

docToLaTeX :: Doc DocName -> LaTeX
docToLaTeX doc = markup latexMarkup doc Plain empty

documentationToLaTeX :: Documentation DocName -> Maybe LaTeX
documentationToLaTeX = fmap docToLaTeX . fmap _doc . combineDocumentation


rdrDocToLaTeX :: Doc RdrName -> LaTeX
rdrDocToLaTeX doc = markup latexMarkup doc Plain empty


data StringContext
  = Plain  -- ^ all special characters have to be escape
  | Mono   -- ^ on top of special characters, escape space chraacters
  | Verb   -- ^ don't escape anything


latexStripTrailingWhitespace :: Doc a -> Doc a
latexStripTrailingWhitespace (DocString s)
  | null s'   = DocEmpty
  | otherwise = DocString s
  where s' = reverse (dropWhile isSpace (reverse s))
latexStripTrailingWhitespace (DocAppend l r)
  | DocEmpty <- r' = latexStripTrailingWhitespace l
  | otherwise      = DocAppend l r'
  where
    r' = latexStripTrailingWhitespace r
latexStripTrailingWhitespace (DocParagraph p) =
  latexStripTrailingWhitespace p
latexStripTrailingWhitespace other = other


-------------------------------------------------------------------------------
-- * LaTeX utils
-------------------------------------------------------------------------------


itemizedList :: [LaTeX] -> LaTeX
itemizedList items =
  text "\\vbox{\\begin{itemize}" $$
  vcat (map (text "\\item" $$) items) $$
  text "\\end{itemize}}"


enumeratedList :: [LaTeX] -> LaTeX
enumeratedList items =
  text "\\vbox{\\begin{enumerate}" $$
  vcat (map (text "\\item " $$) items) $$
  text "\\end{enumerate}}"


descriptionList :: [(LaTeX,LaTeX)] -> LaTeX
descriptionList items =
  text "\\vbox{\\begin{description}" $$
  vcat (map (\(a,b) -> text "\\item" <> brackets a <> text "\\hfill \\par" $$ b) items) $$
  text "\\end{description}}"


tt :: LaTeX -> LaTeX
tt ltx = text "\\haddocktt" <> braces ltx


decltt :: LaTeX -> LaTeX
decltt ltx = text "\\haddockdecltt" <> braces (text filtered)
  where filtered = latexMonoFilter (latex2String ltx)

emph :: LaTeX -> LaTeX
emph ltx = text "\\emph" <> braces ltx

bold :: LaTeX -> LaTeX
bold ltx = text "\\textbf" <> braces ltx

-- TODO: @verbatim@ is too much since
--
--   * Haddock supports markup _inside_ of codeblocks. Right now, the LaTeX
--     representing that markup gets printed verbatim
--   * Verbatim environments are not supported everywhere (example: not nested
--     inside a @tabulary@ environment)
verb :: LaTeX -> LaTeX
verb doc = text "{\\haddockverb\\begin{verbatim}" $$ doc <> text "\\end{verbatim}}"
   -- NB. swallow a trailing \n in the verbatim text by appending the
   -- \end{verbatim} directly, otherwise we get spurious blank lines at the
   -- end of code blocks.


quote :: LaTeX -> LaTeX
quote doc = text "\\begin{quote}" $$ doc $$ text "\\end{quote}"


dcolon, arrow, darrow, forallSymbol, starSymbol, atSign :: Bool -> LaTeX
dcolon unicode = text (if unicode then "∷" else "::")
arrow  unicode = text (if unicode then "→" else "->")
darrow unicode = text (if unicode then "⇒" else "=>")
forallSymbol unicode = text (if unicode then "∀" else "forall")
starSymbol unicode = text (if unicode then "★" else "*")
atSign unicode = text (if unicode then "@" else "@")

dot :: LaTeX
dot = char '.'


parenList :: [LaTeX] -> LaTeX
parenList = parens . hsep . punctuate comma


ubxParenList :: [LaTeX] -> LaTeX
ubxParenList = ubxparens . hsep . punctuate comma


ubxparens :: LaTeX -> LaTeX
ubxparens h = text "(#" <+> h <+> text "#)"


nl :: LaTeX
nl = text "\\\\"


keyword :: String -> LaTeX
keyword = text


infixr 4 <->  -- combining table cells
(<->) :: LaTeX -> LaTeX -> LaTeX
a <-> b = a <+> char '&' <+> b<|MERGE_RESOLUTION|>--- conflicted
+++ resolved
@@ -42,7 +42,6 @@
 import Data.List            ( sort )
 import Data.Void            ( absurd )
 import Prelude hiding ((<>))
-import GHC.Core.Multiplicity
 
 import Haddock.Doc (combineDocumentation)
 
@@ -363,15 +362,9 @@
 
 -- | Print the LHS of a type\/data family declaration.
 ppFamHeader :: FamilyDecl DocNameI  -- ^ family header to print
-<<<<<<< HEAD
-              -> Bool                 -- ^ unicode
-              -> LaTeX
-=======
             -> Bool                 -- ^ unicode
             -> Bool                 -- ^ is the family associated?
             -> LaTeX
-ppFamHeader (XFamilyDecl nec) _ _ = noExtCon nec
->>>>>>> 120e1cfd
 ppFamHeader (FamilyDecl { fdLName = L _ name
                         , fdTyVars = tvs
                         , fdInfo = info
@@ -492,11 +485,7 @@
     do_args :: Int -> LaTeX -> HsType DocNameI -> [(LaTeX, LaTeX)]
     do_args _n leader (HsForAllTy _ tele ltype)
       = [ ( decltt leader
-<<<<<<< HEAD
           , decltt (ppHsForAllTelescope tele unicode)
-=======
-          , decltt (ppForAllPart unicode tvs fvf)
->>>>>>> 120e1cfd
               <+> ppLType unicode ltype
           ) ]
     do_args n leader (HsQualTy _ lctxt ltype)
@@ -533,7 +522,6 @@
     <+> ppType unicode ty
 
 
-<<<<<<< HEAD
 ppHsForAllTelescope :: HsForAllTelescope DocNameI -> Bool -> LaTeX
 ppHsForAllTelescope tele unicode = case tele of
   HsForAllVis { hsf_vis_bndrs = bndrs } ->
@@ -544,15 +532,10 @@
 
 ppTyVars :: [LHsTyVarBndr flag DocNameI] -> [LaTeX]
 ppTyVars = map (ppSymName . getName . hsLTyVarNameI)
-=======
--- | Pretty-print type variables.
-ppTyVars :: Bool -> [LHsTyVarBndr DocNameI] -> [LaTeX]
-ppTyVars unicode = map (ppHsTyVarBndr unicode . unLoc)
->>>>>>> 120e1cfd
 
 
 tyvarNames :: LHsQTyVars DocNameI -> [Name]
-tyvarNames = map (getName . hsTyVarBndrName . unLoc) . hsQTvExplicit
+tyvarNames = map (getName . hsLTyVarNameI) . hsQTvExplicit
 
 
 declWithDoc :: LaTeX -> Maybe LaTeX -> LaTeX
@@ -764,7 +747,7 @@
 -- ppConstrHdr is for (non-GADT) existentials constructors' syntax
 ppConstrHdr
   :: Bool                    -- ^ print explicit foralls
-  -> [LHsTyVarBndr DocNameI] -- ^ type variables
+  -> [LHsTyVarBndr Specificity DocNameI] -- ^ type variables
   -> HsContext DocNameI      -- ^ context
   -> Bool                    -- ^ unicode
   -> LaTeX
@@ -772,7 +755,7 @@
   where
     ppForall
       | null tvs || not forall_ = empty
-      | otherwise = ppForAllPart unicode tvs ForallInvis
+      | otherwise = ppHsForAllTelescope (mkHsForAllInvisTeleI tvs) unicode
 
     ppCtxt
       | null ctxt = empty
@@ -816,7 +799,7 @@
           | hasArgDocs -> header_ <+> ppOcc
           | otherwise -> hsep [ header_
                               , ppOcc
-                              , hsep (map ((ppLParendType unicode) . hsScaledThing) args)
+                              , hsep (map (ppLParendType unicode . hsScaledThing) args)
                               ]
 
         -- Record constructor, e.g. 'Identity { runIdentity :: a }'
@@ -1053,7 +1036,6 @@
                                        ppLParendType unicode ki
 ppLHsTypeArg _ (HsArgPar _) = text ""
 
-<<<<<<< HEAD
 class RenderableBndrFlag flag where
   ppHsTyVarBndr :: Bool -> HsTyVarBndr flag DocNameI -> LaTeX
 
@@ -1069,13 +1051,6 @@
     parens (ppDocName name) <+> dcolon unicode <+> ppLKind unicode kind
   ppHsTyVarBndr unicode (KindedTyVar _ InferredSpec (L _ name) kind) =
     braces (ppDocName name) <+> dcolon unicode <+> ppLKind unicode kind
-=======
-ppHsTyVarBndr :: Bool -> HsTyVarBndr DocNameI -> LaTeX
-ppHsTyVarBndr _ (UserTyVar _ (L _ name)) = ppDocName name
-ppHsTyVarBndr unicode (KindedTyVar _ (L _ name) kind) =
-  parens (ppDocName name <+> dcolon unicode <+> ppLKind unicode kind)
-ppHsTyVarBndr _ (XTyVarBndr nec) = noExtCon nec
->>>>>>> 120e1cfd
 
 ppLKind :: Bool -> LHsKind DocNameI -> LaTeX
 ppLKind unicode y = ppKind unicode (unLoc y)
@@ -1083,30 +1058,16 @@
 ppKind :: Bool -> HsKind DocNameI -> LaTeX
 ppKind unicode ki = ppr_mono_ty (reparenTypePrec PREC_TOP ki) unicode
 
-
 -- Drop top-level for-all type variables in user style
 -- since they are implicit in Haskell
 
-ppForAllPart :: Bool -> [LHsTyVarBndr DocNameI] -> ForallVisFlag -> LaTeX
-ppForAllPart unicode tvs fvf = hsep (forallSymbol unicode : tvs') <> fv
-  where
-    tvs' = ppTyVars unicode tvs
-    fv = case fvf of
-           ForallVis   -> text "\\ " <> arrow unicode
-           ForallInvis -> dot
-
 ppr_mono_lty :: LHsType DocNameI -> Bool -> LaTeX
 ppr_mono_lty ty unicode = ppr_mono_ty (unLoc ty) unicode
 
 
 ppr_mono_ty :: HsType DocNameI -> Bool -> LaTeX
-<<<<<<< HEAD
 ppr_mono_ty (HsForAllTy _ tele ty) unicode
   = sep [ ppHsForAllTelescope tele unicode
-=======
-ppr_mono_ty (HsForAllTy _ fvf tvs ty) unicode
-  = sep [ ppForAllPart unicode tvs fvf
->>>>>>> 120e1cfd
         , ppr_mono_lty ty unicode ]
 ppr_mono_ty (HsQualTy _ ctxt ty) unicode
   = sep [ ppLContext ctxt unicode
@@ -1120,7 +1081,7 @@
 ppr_mono_ty (HsTyVar _ IsPromoted  (L _ name)) _ = char '\'' <> ppDocName name
 ppr_mono_ty (HsTupleTy _ con tys) u = tupleParens con (map (ppLType u) tys)
 ppr_mono_ty (HsSumTy _ tys) u       = sumParens (map (ppLType u) tys)
-ppr_mono_ty (HsKindSig _ ty kind) u = ppr_mono_lty ty u <+> dcolon u <+> ppLKind u kind
+ppr_mono_ty (HsKindSig _ ty kind) u = parens (ppr_mono_lty ty u <+> dcolon u <+> ppLKind u kind)
 ppr_mono_ty (HsListTy _ ty)       u = brackets (ppr_mono_lty ty u)
 ppr_mono_ty (HsIParamTy _ (L _ n) ty) u = ppIPName n <+> dcolon u <+> ppr_mono_lty ty u
 ppr_mono_ty (HsSpliceTy v _)    _ = absurd v
