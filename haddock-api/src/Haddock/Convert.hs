{-# LANGUAGE CPP, PatternGuards, TypeFamilies #-}
-----------------------------------------------------------------------------
-- |
-- Module      :  Haddock.Convert
-- Copyright   :  (c) Isaac Dupree 2009,
-- License     :  BSD-like
--
-- Maintainer  :  haddock@projects.haskell.org
-- Stability   :  experimental
-- Portability :  portable
--
-- Conversion between TyThing and HsDecl. This functionality may be moved into
-- GHC at some point.
-----------------------------------------------------------------------------
module Haddock.Convert (
  tyThingToLHsDecl,
  synifyInstHead,
  synifyFamInst,
  PrintRuntimeReps(..),
) where

<<<<<<< HEAD
#ifndef __HLINT__
#include "HsVersions.h"
#endif

=======
>>>>>>> faa4cfcf
import GHC.Data.Bag ( emptyBag )
import GHC.Types.Basic ( TupleSort(..), PromotionFlag(..), DefMethSpec(..), TopLevelFlag(..) )
import GHC.Types.SourceText (SourceText(..))
import GHC.Types.Fixity (LexicalFixity(..))
import GHC.Core.Class
import GHC.Core.Coercion.Axiom
import GHC.Core.ConLike
import Data.Either (lefts, rights)
import GHC.Core.DataCon
import GHC.Core.FamInstEnv
import GHC.Hs
import GHC.Types.TyThing
import GHC.Types.Name
import GHC.Types.Name.Set    ( emptyNameSet )
import GHC.Types.Name.Reader ( mkVarUnqual )
import GHC.Core.PatSyn
import GHC.Tc.Utils.TcType
import GHC.Core.TyCon
import GHC.Core.Type
import GHC.Core.TyCo.Rep
import GHC.Builtin.Types.Prim ( alphaTyVars )
import GHC.Builtin.Types ( eqTyConName, listTyConName, liftedTypeKindTyConName
                  , unitTy, promotedNilDataCon, promotedConsDataCon )
import GHC.Builtin.Names ( hasKey, eqTyConKey, ipClassKey, tYPETyConKey
                 , liftedDataConKey, boxedRepDataConKey )
import GHC.Types.Unique ( getUnique )
import GHC.Utils.Misc ( chkAppend, dropList, equalLength
                      , filterByList, filterOut )
import GHC.Utils.Panic.Plain ( assert )
import GHC.Types.Var
import GHC.Types.Var.Set
import GHC.Types.SrcLoc

import Haddock.Types
import Haddock.Interface.Specialize
import Haddock.GhcUtils                      ( orderedFVs, defaultRuntimeRepVars, mkEmptySigType )

import Data.Maybe                            ( catMaybes, mapMaybe, maybeToList )


-- | Whether or not to default 'RuntimeRep' variables to 'LiftedRep'. Check
-- out Note [Defaulting RuntimeRep variables] in GHC.Iface.Type for the
-- motivation.
data PrintRuntimeReps = ShowRuntimeRep | HideRuntimeRep deriving Show

-- the main function here! yay!
tyThingToLHsDecl
  :: PrintRuntimeReps
  -> TyThing
  -> Either ErrMsg ([ErrMsg], (HsDecl GhcRn))
tyThingToLHsDecl prr t = case t of
  -- ids (functions and zero-argument a.k.a. CAFs) get a type signature.
  -- Including built-in functions like seq.
  -- foreign-imported functions could be represented with ForD
  -- instead of SigD if we wanted...
  --
  -- in a future code version we could turn idVarDetails = foreign-call
  -- into a ForD instead of a SigD if we wanted.  Haddock doesn't
  -- need to care.
  AnId i -> allOK $ SigD noExtField (synifyIdSig prr ImplicitizeForAll [] i)

  -- type-constructors (e.g. Maybe) are complicated, put the definition
  -- later in the file (also it's used for class associated-types too.)
  ATyCon tc
    | Just cl <- tyConClass_maybe tc -- classes are just a little tedious
    -> let extractFamilyDecl :: TyClDecl a -> Either ErrMsg (FamilyDecl a)
           extractFamilyDecl (FamDecl _ d) = return d
           extractFamilyDecl _           =
             Left "tyThingToLHsDecl: impossible associated tycon"

           cvt :: HsTyVarBndr flag GhcRn -> HsType GhcRn
             -- Without this signature, we trigger GHC#18932
           cvt (UserTyVar _ _ n) = HsTyVar noAnn NotPromoted n
           cvt (KindedTyVar _ _ (L name_loc n) kind) = HsKindSig noAnn
              (L (na2la name_loc) (HsTyVar noAnn NotPromoted (L name_loc n))) kind

           -- | Convert a LHsTyVarBndr to an equivalent LHsType.
           hsLTyVarBndrToType :: LHsTyVarBndr flag GhcRn -> LHsType GhcRn
           hsLTyVarBndrToType = mapLoc cvt

           extractFamDefDecl :: FamilyDecl GhcRn -> Type -> TyFamDefltDecl GhcRn
           extractFamDefDecl fd rhs =
             TyFamInstDecl noAnn $ FamEqn
             { feqn_ext = noAnn
             , feqn_tycon = fdLName fd
             , feqn_bndrs = HsOuterImplicit{hso_ximplicit = hsq_ext (fdTyVars fd)}
             , feqn_pats = map (HsValArg . hsLTyVarBndrToType) $
                           hsq_explicit $ fdTyVars fd
             , feqn_fixity = fdFixity fd
             , feqn_rhs = synifyType WithinType [] rhs }

           extractAtItem
             :: ClassATItem
             -> Either ErrMsg (LFamilyDecl GhcRn, Maybe (LTyFamDefltDecl GhcRn))
           extractAtItem (ATI at_tc def) = do
             tyDecl <- synifyTyCon prr Nothing at_tc
             famDecl <- extractFamilyDecl tyDecl
             let defEqnTy = fmap (noLocA . extractFamDefDecl famDecl . fst) def
             pure (noLocA famDecl, defEqnTy)

           atTyClDecls = map extractAtItem (classATItems cl)
           (atFamDecls, atDefFamDecls) = unzip (rights atTyClDecls)
           vs = tyConVisibleTyVars (classTyCon cl)

       in withErrs (lefts atTyClDecls) . TyClD noExtField $ ClassDecl
         { tcdCtxt = Just $ synifyCtx (classSCTheta cl)
         , tcdLName = synifyNameN cl
         , tcdTyVars = synifyTyVars vs
         , tcdFixity = synifyFixity cl
         , tcdFDs = map (\ (l,r) -> noLocA
                        (FunDep noAnn (map (noLocA . getName) l) (map (noLocA . getName) r)) ) $
                         snd $ classTvsFds cl
         , tcdSigs = noLocA (MinimalSig noAnn NoSourceText . noLocA . fmap noLocA $ classMinimalDef cl) :
                      [ noLocA tcdSig
                      | clsOp <- classOpItems cl
                      , tcdSig <- synifyTcIdSig vs clsOp ]
         , tcdMeths = emptyBag --ignore default method definitions, they don't affect signature
         -- class associated-types are a subset of TyCon:
         , tcdATs = atFamDecls
         , tcdATDefs = catMaybes atDefFamDecls
         , tcdDocs = [] --we don't have any docs at this point
         , tcdCExt = emptyNameSet }
    | otherwise
    -> synifyTyCon prr Nothing tc >>= allOK . TyClD noExtField

  -- type-constructors (e.g. Maybe) are complicated, put the definition
  -- later in the file (also it's used for class associated-types too.)
  ACoAxiom ax -> synifyAxiom ax >>= allOK

  -- a data-constructor alone just gets rendered as a function:
  AConLike (RealDataCon dc) -> allOK $ SigD noExtField (TypeSig noAnn [synifyNameN dc]
    (synifySigWcType ImplicitizeForAll [] (dataConWrapperType dc)))

  AConLike (PatSynCon ps) ->
    allOK . SigD noExtField $ PatSynSig noAnn [synifyNameN ps] (synifyPatSynSigType ps)
  where
    withErrs e x = return (e, x)
    allOK x = return (mempty, x)

synifyAxBranch :: TyCon -> CoAxBranch -> TyFamInstEqn GhcRn
synifyAxBranch tc (CoAxBranch { cab_tvs = tkvs, cab_lhs = args, cab_rhs = rhs })
  = let name            = synifyNameN tc
        args_types_only = filterOutInvisibleTypes tc args
        typats          = map (synifyType WithinType []) args_types_only
        annot_typats    = zipWith3 annotHsType args_poly args_types_only typats
        hs_rhs          = synifyType WithinType [] rhs
        outer_bndrs     = HsOuterImplicit{hso_ximplicit = map tyVarName tkvs}
                                       -- TODO: this must change eventually
    in FamEqn { feqn_ext    = noAnn
              , feqn_tycon  = name
              , feqn_bndrs  = outer_bndrs
              , feqn_pats   = map HsValArg annot_typats
              , feqn_fixity = synifyFixity name
              , feqn_rhs    = hs_rhs }
  where
    args_poly = tyConArgsPolyKinded tc

synifyAxiom :: CoAxiom br -> Either ErrMsg (HsDecl GhcRn)
synifyAxiom ax@(CoAxiom { co_ax_tc = tc })
  | isOpenTypeFamilyTyCon tc
  , Just branch <- coAxiomSingleBranch_maybe ax
  = return $ InstD noExtField
           $ TyFamInstD noExtField
           $ TyFamInstDecl { tfid_xtn = noAnn, tfid_eqn = synifyAxBranch tc branch }

  | Just ax' <- isClosedSynFamilyTyConWithAxiom_maybe tc
  , getUnique ax' == getUnique ax   -- without the getUniques, type error
  = synifyTyCon ShowRuntimeRep (Just ax) tc >>= return . TyClD noExtField

  | otherwise
  = Left "synifyAxiom: closed/open family confusion"

-- | Turn type constructors into data declarations, type families, or type synonyms
synifyTyCon
  :: PrintRuntimeReps
  -> Maybe (CoAxiom br)  -- ^ RHS of type synonym
  -> TyCon               -- ^ type constructor to convert
  -> Either ErrMsg (TyClDecl GhcRn)
synifyTyCon prr _coax tc
  | isFunTyCon tc || isPrimTyCon tc
  = return $
    DataDecl { tcdLName = synifyNameN tc
             , tcdTyVars = HsQTvs  { hsq_ext = []   -- No kind polymorphism
                                   , hsq_explicit = zipWith mk_hs_tv
                                                            (map scaledThing tyVarKinds)
                                                            alphaTyVars --a, b, c... which are unfortunately all kind *
                                   }

           , tcdFixity = synifyFixity tc

           , tcdDataDefn = HsDataDefn { dd_ext = noExtField
                                      , dd_ND = DataType  -- arbitrary lie, they are neither
                                                    -- algebraic data nor newtype:
                                      , dd_ctxt = Nothing
                                      , dd_cType = Nothing
                                      , dd_kindSig = synifyDataTyConReturnKind tc
                                               -- we have their kind accurately:
                                      , dd_cons = []  -- No constructors
                                      , dd_derivs = [] }
           , tcdDExt = DataDeclRn False emptyNameSet }
  where
    -- tyConTyVars doesn't work on fun/prim, but we can make them up:
    mk_hs_tv realKind fakeTyVar
      | isLiftedTypeKind realKind = noLocA $ UserTyVar noAnn () (noLocA (getName fakeTyVar))
      | otherwise = noLocA $ KindedTyVar noAnn () (noLocA (getName fakeTyVar)) (synifyKindSig realKind)

    conKind = defaultType prr (tyConKind tc)
    tyVarKinds = fst . splitFunTys . snd . splitInvisPiTys $ conKind

synifyTyCon _prr _coax tc
  | Just flav <- famTyConFlav_maybe tc
  = case flav of
      -- Type families
      OpenSynFamilyTyCon -> mkFamDecl OpenTypeFamily
      ClosedSynFamilyTyCon mb
        | Just (CoAxiom { co_ax_branches = branches }) <- mb
          -> mkFamDecl $ ClosedTypeFamily $ Just
            $ map (noLocA . synifyAxBranch tc) (fromBranches branches)
        | otherwise
          -> mkFamDecl $ ClosedTypeFamily $ Just []
      BuiltInSynFamTyCon {}
        -> mkFamDecl $ ClosedTypeFamily $ Just []
      AbstractClosedSynFamilyTyCon {}
        -> mkFamDecl $ ClosedTypeFamily Nothing
      DataFamilyTyCon {}
        -> mkFamDecl DataFamily
  where
    resultVar = famTcResVar tc
    mkFamDecl i = return $ FamDecl noExtField $
      FamilyDecl { fdExt = noAnn
                 , fdInfo = i
                 , fdTopLevel = TopLevel
                 , fdLName = synifyNameN tc
                 , fdTyVars = synifyTyVars (tyConVisibleTyVars tc)
                 , fdFixity = synifyFixity tc
                 , fdResultSig =
                       synifyFamilyResultSig resultVar (tyConResKind tc)
                 , fdInjectivityAnn =
                       synifyInjectivityAnn  resultVar (tyConTyVars tc)
                                       (tyConInjectivityInfo tc)
                 }

synifyTyCon _prr coax tc
  | Just ty <- synTyConRhs_maybe tc
  = return $ SynDecl { tcdSExt   = emptyNameSet
                     , tcdLName  = synifyNameN tc
                     , tcdTyVars = synifyTyVars (tyConVisibleTyVars tc)
                     , tcdFixity = synifyFixity tc
                     , tcdRhs = synifyType WithinType [] ty }
  | otherwise =
  -- (closed) newtype and data
  let
  alg_nd = if isNewTyCon tc then NewType else DataType
  alg_ctx = synifyCtx (tyConStupidTheta tc)
  name = case coax of
    Just a -> synifyNameN a -- Data families are named according to their
                           -- CoAxioms, not their TyCons
    _ -> synifyNameN tc
  tyvars = synifyTyVars (tyConVisibleTyVars tc)
  kindSig = synifyDataTyConReturnKind tc
  -- The data constructors.
  --
  -- Any data-constructors not exported from the module that *defines* the
  -- type will not (cannot) be included.
  --
  -- Very simple constructors, Haskell98 with no existentials or anything,
  -- probably look nicer in non-GADT syntax.  In source code, all constructors
  -- must be declared with the same (GADT vs. not) syntax, and it probably
  -- is less confusing to follow that principle for the documentation as well.
  --
  -- There is no sensible infix-representation for GADT-syntax constructor
  -- declarations.  They cannot be made in source code, but we could end up
  -- with some here in the case where some constructors use existentials.
  -- That seems like an acceptable compromise (they'll just be documented
  -- in prefix position), since, otherwise, the logic (at best) gets much more
  -- complicated. (would use dataConIsInfix.)
  use_gadt_syntax = isGadtSyntaxTyCon tc
  consRaw = map (synifyDataCon use_gadt_syntax) (tyConDataCons tc)
  cons = rights consRaw
  -- "deriving" doesn't affect the signature, no need to specify any.
  alg_deriv = []
  defn = HsDataDefn { dd_ext     = noExtField
                    , dd_ND      = alg_nd
                    , dd_ctxt    = Just alg_ctx
                    , dd_cType   = Nothing
                    , dd_kindSig = kindSig
                    , dd_cons    = cons
                    , dd_derivs  = alg_deriv }
 in case lefts consRaw of
  [] -> return $
        DataDecl { tcdLName = name, tcdTyVars = tyvars
                 , tcdFixity = synifyFixity name
                 , tcdDataDefn = defn
                 , tcdDExt = DataDeclRn False emptyNameSet }
  dataConErrs -> Left $ unlines dataConErrs

-- | In this module, every TyCon being considered has come from an interface
-- file. This means that when considering a data type constructor such as:
--
-- > data Foo (w :: *) (m :: * -> *) (a :: *)
--
-- Then its tyConKind will be (* -> (* -> *) -> * -> *). But beware! We are
-- also rendering the type variables of Foo, so if we synify the tyConKind of
-- Foo in full, we will end up displaying this in Haddock:
--
-- > data Foo (w :: *) (m :: * -> *) (a :: *)
-- >   :: * -> (* -> *) -> * -> *
--
-- Which is entirely wrong (#548). We only want to display the /return/ kind,
-- which this function obtains.
synifyDataTyConReturnKind :: TyCon -> Maybe (LHsKind GhcRn)
synifyDataTyConReturnKind tc
  | isLiftedTypeKind ret_kind = Nothing -- Don't bother displaying :: *
  | otherwise                 = Just (synifyKindSig ret_kind)
  where ret_kind = tyConResKind tc

synifyInjectivityAnn :: Maybe Name -> [TyVar] -> Injectivity
                     -> Maybe (LInjectivityAnn GhcRn)
synifyInjectivityAnn Nothing _ _            = Nothing
synifyInjectivityAnn _       _ NotInjective = Nothing
synifyInjectivityAnn (Just lhs) tvs (Injective inj) =
    let rhs = map (noLocA . tyVarName) (filterByList inj tvs)
    in Just $ noLocA $ InjectivityAnn noAnn (noLocA lhs) rhs

synifyFamilyResultSig :: Maybe Name -> Kind -> LFamilyResultSig GhcRn
synifyFamilyResultSig  Nothing    kind
   | isLiftedTypeKind kind = noLocA $ NoSig noExtField
   | otherwise = noLocA $ KindSig  noExtField (synifyKindSig kind)
synifyFamilyResultSig (Just name) kind =
   noLocA $ TyVarSig noExtField (noLocA $ KindedTyVar noAnn () (noLocA name) (synifyKindSig kind))

-- User beware: it is your responsibility to pass True (use_gadt_syntax)
-- for any constructor that would be misrepresented by omitting its
-- result-type.
-- But you might want pass False in simple enough cases,
-- if you think it looks better.
synifyDataCon :: Bool -> DataCon -> Either ErrMsg (LConDecl GhcRn)
synifyDataCon use_gadt_syntax dc =
 let
  -- dataConIsInfix allegedly tells us whether it was declared with
  -- infix *syntax*.
  use_infix_syntax = dataConIsInfix dc
  use_named_field_syntax = not (null field_tys)
  name = synifyNameN dc
  -- con_qvars means a different thing depending on gadt-syntax
  (_univ_tvs, ex_tvs, _eq_spec, theta, arg_tys, res_ty) = dataConFullSig dc
  user_tvbndrs = dataConUserTyVarBinders dc -- Used for GADT data constructors

  outer_bndrs | null user_tvbndrs
              = HsOuterImplicit { hso_ximplicit = [] }
              | otherwise
              = HsOuterExplicit { hso_xexplicit = noExtField
                                , hso_bndrs = map synifyTyVarBndr user_tvbndrs }

  -- skip any EqTheta, use 'orig'inal syntax
  ctx | null theta = Nothing
      | otherwise = Just $ synifyCtx theta

  linear_tys =
    zipWith (\ty bang ->
               let tySyn = synifyType WithinType [] (scaledThing ty)
               in case bang of
                    (HsSrcBang _ NoSrcUnpack NoSrcStrict) -> tySyn
                    bang' -> noLocA $ HsBangTy noAnn bang' tySyn)
            arg_tys (dataConSrcBangs dc)

  field_tys = zipWith con_decl_field (dataConFieldLabels dc) linear_tys
  con_decl_field fl synTy = noLocA $
    ConDeclField noAnn [noLocA $ FieldOcc (flSelector fl) (noLocA $ mkVarUnqual $ flLabel fl)] synTy
                 Nothing

  mk_h98_arg_tys :: Either ErrMsg (HsConDeclH98Details GhcRn)
  mk_h98_arg_tys = case (use_named_field_syntax, use_infix_syntax) of
    (True,True) -> Left "synifyDataCon: contradiction!"
    (True,False) -> return $ RecCon (noLocA field_tys)
    (False,False) -> return $ PrefixCon noTypeArgs (map hsUnrestricted linear_tys)
    (False,True) -> case linear_tys of
                     [a,b] -> return $ InfixCon (hsUnrestricted a) (hsUnrestricted b)
                     _ -> Left "synifyDataCon: infix with non-2 args?"

  mk_gadt_arg_tys :: HsConDeclGADTDetails GhcRn
  mk_gadt_arg_tys
    | use_named_field_syntax = RecConGADT (noLocA field_tys) noHsUniTok
    | otherwise              = PrefixConGADT (map hsUnrestricted linear_tys)

 -- finally we get synifyDataCon's result!
 in if use_gadt_syntax
       then do
         let hat = mk_gadt_arg_tys
         return $ noLocA $ ConDeclGADT
           { con_g_ext  = noAnn
           , con_names  = [name]
           , con_bndrs  = noLocA outer_bndrs
           , con_mb_cxt = ctx
           , con_g_args = hat
           , con_res_ty = synifyType WithinType [] res_ty
           , con_doc    = Nothing }
       else do
         hat <- mk_h98_arg_tys
         return $ noLocA $ ConDeclH98
           { con_ext    = noAnn
           , con_name   = name
           , con_forall = False
           , con_ex_tvs = map (synifyTyVarBndr . (mkTyCoVarBinder InferredSpec)) ex_tvs
           , con_mb_cxt = ctx
           , con_args   = hat
           , con_doc    = Nothing }

synifyNameN :: NamedThing n => n -> LocatedN Name
synifyNameN n = L (noAnnSrcSpan $ srcLocSpan (getSrcLoc n)) (getName n)

-- synifyName :: NamedThing n => n -> LocatedA Name
-- synifyName n = L (noAnnSrcSpan $ srcLocSpan (getSrcLoc n)) (getName n)

-- | Guess the fixity of a something with a name. This isn't quite right, since
-- a user can always declare an infix name in prefix form or a prefix name in
-- infix form. Unfortunately, that is not something we can usually reconstruct.
synifyFixity :: NamedThing n => n -> LexicalFixity
synifyFixity n | isSymOcc (getOccName n) = Infix
               | otherwise = Prefix

synifyIdSig
  :: PrintRuntimeReps -- ^ are we printing tyvars of kind 'RuntimeRep'?
  -> SynifyTypeState  -- ^ what to do with a 'forall'
  -> [TyVar]          -- ^ free variables in the type to convert
  -> Id               -- ^ the 'Id' from which to get the type signature
  -> Sig GhcRn
synifyIdSig prr s vs i = TypeSig noAnn [synifyNameN i] (synifySigWcType s vs t)
  where
    t = defaultType prr (varType i)

-- | Turn a 'ClassOpItem' into a list of signatures. The list returned is going
-- to contain the synified 'ClassOpSig' as well (when appropriate) a default
-- 'ClassOpSig'.
synifyTcIdSig :: [TyVar] -> ClassOpItem -> [Sig GhcRn]
synifyTcIdSig vs (i, dm) =
  [ ClassOpSig noAnn False [synifyNameN i] (mainSig (varType i)) ] ++
  [ ClassOpSig noAnn True [noLocA dn] (defSig dt)
  | Just (dn, GenericDM dt) <- [dm] ]
  where
    mainSig t = synifySigType DeleteTopLevelQuantification vs t
    defSig t = synifySigType ImplicitizeForAll vs t

synifyCtx :: [PredType] -> LHsContext GhcRn
synifyCtx ts = noLocA ( map (synifyType WithinType []) ts)


synifyTyVars :: [TyVar] -> LHsQTyVars GhcRn
synifyTyVars ktvs = HsQTvs { hsq_ext = []
                           , hsq_explicit = map synifyTyVar ktvs }

synifyTyVar :: TyVar -> LHsTyVarBndr () GhcRn
synifyTyVar = synify_ty_var emptyVarSet ()

synifyTyVarBndr :: VarBndr TyVar flag -> LHsTyVarBndr flag GhcRn
synifyTyVarBndr = synifyTyVarBndr' emptyVarSet

synifyTyVarBndr' :: VarSet -> VarBndr TyVar flag -> LHsTyVarBndr flag GhcRn
synifyTyVarBndr' no_kinds (Bndr tv spec) = synify_ty_var no_kinds spec tv

-- | Like 'synifyTyVarBndr', but accepts a set of variables for which to omit kind
-- signatures (even if they don't have the lifted type kind).
synify_ty_var :: VarSet -> flag -> TyVar -> LHsTyVarBndr flag GhcRn
synify_ty_var no_kinds flag tv
  | isLiftedTypeKind kind || tv `elemVarSet` no_kinds
  = noLocA (UserTyVar noAnn flag (noLocA name))
  | otherwise = noLocA (KindedTyVar noAnn flag (noLocA name) (synifyKindSig kind))
  where
    kind = tyVarKind tv
    name = getName tv

-- | Annotate (with HsKingSig) a type if the first parameter is True
-- and if the type contains a free variable.
-- This is used to synify type patterns for poly-kinded tyvars in
-- synifying class and type instances.
annotHsType :: Bool   -- True <=> annotate
            -> Type -> LHsType GhcRn -> LHsType GhcRn
  -- tiny optimization: if the type is annotated, don't annotate again.
annotHsType _    _  hs_ty@(L _ (HsKindSig {})) = hs_ty
annotHsType True ty hs_ty
  | not $ isEmptyVarSet $ filterVarSet isTyVar $ tyCoVarsOfType ty
  = let ki    = typeKind ty
        hs_ki = synifyType WithinType [] ki
    in noLocA (HsKindSig noAnn hs_ty hs_ki)
annotHsType _    _ hs_ty = hs_ty

-- | For every argument type that a type constructor accepts,
-- report whether or not the argument is poly-kinded. This is used to
-- eventually feed into 'annotThType'.
tyConArgsPolyKinded :: TyCon -> [Bool]
tyConArgsPolyKinded tc =
     map (is_poly_ty . tyVarKind)      tc_vis_tvs
  ++ map (is_poly_ty . tyCoBinderType) tc_res_kind_vis_bndrs
  ++ repeat True
  where
    is_poly_ty :: Type -> Bool
    is_poly_ty ty = not $
                    isEmptyVarSet $
                    filterVarSet isTyVar $
                    tyCoVarsOfType ty

    tc_vis_tvs :: [TyVar]
    tc_vis_tvs = tyConVisibleTyVars tc

    tc_res_kind_vis_bndrs :: [TyCoBinder]
    tc_res_kind_vis_bndrs = filter isVisibleBinder $ fst $ splitPiTys $ tyConResKind tc

--states of what to do with foralls:
data SynifyTypeState
  = WithinType
  -- ^ normal situation.  This is the safe one to use if you don't
  -- quite understand what's going on.
  | ImplicitizeForAll
  -- ^ beginning of a function definition, in which, to make it look
  --   less ugly, those rank-1 foralls (without kind annotations) are made
  --   implicit.
  | DeleteTopLevelQuantification
  -- ^ because in class methods the context is added to the type
  --   (e.g. adding @forall a. Num a =>@ to @(+) :: a -> a -> a@)
  --   which is rather sensible,
  --   but we want to restore things to the source-syntax situation where
  --   the defining class gets to quantify all its functions for free!


synifySigType :: SynifyTypeState -> [TyVar] -> Type -> LHsSigType GhcRn
-- The use of mkEmptySigType (which uses empty binders in OuterImplicit)
-- is a bit suspicious; what if the type has free variables?
synifySigType s vs ty = mkEmptySigType (synifyType s vs ty)

synifySigWcType :: SynifyTypeState -> [TyVar] -> Type -> LHsSigWcType GhcRn
-- Ditto (see synifySigType)
synifySigWcType s vs ty = mkEmptyWildCardBndrs (mkEmptySigType (synifyType s vs ty))

synifyPatSynSigType :: PatSyn -> LHsSigType GhcRn
-- Ditto (see synifySigType)
synifyPatSynSigType ps = mkEmptySigType (synifyPatSynType ps)

-- | Depending on the first argument, try to default all type variables of kind
-- 'RuntimeRep' to 'LiftedType'.
defaultType :: PrintRuntimeReps -> Type -> Type
defaultType ShowRuntimeRep = id
defaultType HideRuntimeRep = defaultRuntimeRepVars

-- | Convert a core type into an 'HsType'.
synifyType
  :: SynifyTypeState  -- ^ what to do with a 'forall'
  -> [TyVar]          -- ^ free variables in the type to convert
  -> Type             -- ^ the type to convert
  -> LHsType GhcRn
synifyType _ _ (TyVarTy tv) = noLocA $ HsTyVar noAnn NotPromoted $ noLocA (getName tv)
synifyType _ vs (TyConApp tc tys)
  = maybe_sig res_ty
  where
    res_ty :: LHsType GhcRn
    res_ty
      -- Use */# instead of TYPE 'Lifted/TYPE 'Unlifted (#473)
      | tc `hasKey` tYPETyConKey
      , [TyConApp rep [TyConApp lev []]] <- tys
      , rep `hasKey` boxedRepDataConKey
      , lev `hasKey` liftedDataConKey
      = noLocA (HsTyVar noAnn NotPromoted (noLocA liftedTypeKindTyConName))
      -- Use non-prefix tuple syntax where possible, because it looks nicer.
      | Just sort <- tyConTuple_maybe tc
      , tyConArity tc == tys_len
      = noLocA $ HsTupleTy noAnn
                          (case sort of
                              BoxedTuple      -> HsBoxedOrConstraintTuple
                              ConstraintTuple -> HsBoxedOrConstraintTuple
                              UnboxedTuple    -> HsUnboxedTuple)
                           (map (synifyType WithinType vs) vis_tys)
      | isUnboxedSumTyCon tc = noLocA $ HsSumTy noAnn (map (synifyType WithinType vs) vis_tys)
      | Just dc <- isPromotedDataCon_maybe tc
      , isTupleDataCon dc
      , dataConSourceArity dc == length vis_tys
      = noLocA $ HsExplicitTupleTy noExtField (map (synifyType WithinType vs) vis_tys)
      -- ditto for lists
      | getName tc == listTyConName, [ty] <- vis_tys =
         noLocA $ HsListTy noAnn (synifyType WithinType vs ty)
      | tc == promotedNilDataCon, [] <- vis_tys
      = noLocA $ HsExplicitListTy noExtField IsPromoted []
      | tc == promotedConsDataCon
      , [ty1, ty2] <- vis_tys
      = let hTy = synifyType WithinType vs ty1
        in case synifyType WithinType vs ty2 of
             tTy | L _ (HsExplicitListTy _ IsPromoted tTy') <- stripKindSig tTy
                 -> noLocA $ HsExplicitListTy noExtField IsPromoted (hTy : tTy')
                 | otherwise
                 -> noLocA $ HsOpTy noAnn IsPromoted hTy (noLocA $ getName tc) tTy
      -- ditto for implicit parameter tycons
      | tc `hasKey` ipClassKey
      , [name, ty] <- tys
      , Just x <- isStrLitTy name
      = noLocA $ HsIParamTy noAnn (noLocA $ HsIPName x) (synifyType WithinType vs ty)
      -- and equalities
      | tc `hasKey` eqTyConKey
      , [ty1, ty2] <- tys
      = noLocA $ HsOpTy noAnn
                       NotPromoted
                       (synifyType WithinType vs ty1)
                       (noLocA eqTyConName)
                       (synifyType WithinType vs ty2)
      -- and infix type operators
      | isSymOcc (nameOccName (getName tc))
      , ty1:ty2:tys_rest <- vis_tys
      = mk_app_tys (HsOpTy noAnn
                           prom
                           (synifyType WithinType vs ty1)
                           (noLocA $ getName tc)
                           (synifyType WithinType vs ty2))
                   tys_rest
      -- Most TyCons:
      | otherwise
      = mk_app_tys (HsTyVar noAnn prom $ noLocA (getName tc))
                   vis_tys
      where
        prom = if isPromotedDataCon tc then IsPromoted else NotPromoted
        mk_app_tys ty_app ty_args =
          foldl (\t1 t2 -> noLocA $ HsAppTy noExtField t1 t2)
                (noLocA ty_app)
                (map (synifyType WithinType vs) $
                 filterOut isCoercionTy ty_args)

    tys_len = length tys
    vis_tys = filterOutInvisibleTypes tc tys

    maybe_sig :: LHsType GhcRn -> LHsType GhcRn
    maybe_sig ty'
      | tyConAppNeedsKindSig False tc tys_len
      = let full_kind  = typeKind (mkTyConApp tc tys)
            full_kind' = synifyType WithinType vs full_kind
        in noLocA $ HsKindSig noAnn ty' full_kind'
      | otherwise = ty'

synifyType _ vs ty@(AppTy {}) = let
  (ty_head, ty_args) = splitAppTys ty
  ty_head' = synifyType WithinType vs ty_head
  ty_args' = map (synifyType WithinType vs) $
             filterOut isCoercionTy $
             filterByList (map isVisibleArgFlag $ appTyArgFlags ty_head ty_args)
                          ty_args
  in foldl (\t1 t2 -> noLocA $ HsAppTy noExtField t1 t2) ty_head' ty_args'
synifyType s vs funty@(FunTy InvisArg _ _ _) = synifySigmaType s vs funty
synifyType _ vs       (FunTy VisArg w t1 t2) = let
  s1 = synifyType WithinType vs t1
  s2 = synifyType WithinType vs t2
  w' = synifyMult vs w
  in noLocA $ HsFunTy noAnn w' s1 s2
synifyType s vs forallty@(ForAllTy (Bndr _ argf) _ty) =
  case argf of
    Required    -> synifyVisForAllType vs forallty
    Invisible _ -> synifySigmaType s vs forallty

synifyType _ _ (LitTy t) = noLocA $ HsTyLit noExtField $ synifyTyLit t
synifyType s vs (CastTy t _) = synifyType s vs t
synifyType _ _ (CoercionTy {}) = error "synifyType:Coercion"

-- | Process a 'Type' which starts with a visible @forall@ into an 'HsType'
synifyVisForAllType
  :: [TyVar]          -- ^ free variables in the type to convert
  -> Type             -- ^ the forall type to convert
  -> LHsType GhcRn
synifyVisForAllType vs ty =
  let (tvs, rho) = tcSplitForAllTysReqPreserveSynonyms ty

      sTvs = map synifyTyVarBndr tvs

      -- Figure out what the type variable order would be inferred in the
      -- absence of an explicit forall
      tvs' = orderedFVs (mkVarSet vs) [rho]

  in noLocA $ HsForAllTy { hst_tele    = mkHsForAllVisTele noAnn sTvs
                         , hst_xforall = noExtField
                         , hst_body    = synifyType WithinType (tvs' ++ vs) rho }

-- | Process a 'Type' which starts with an invisible @forall@ or a constraint
-- into an 'HsType'
synifySigmaType
  :: SynifyTypeState  -- ^ what to do with the 'forall'
  -> [TyVar]          -- ^ free variables in the type to convert
  -> Type             -- ^ the forall type to convert
  -> LHsType GhcRn
synifySigmaType s vs ty =
  let (tvs, ctx, tau) = tcSplitSigmaTyPreserveSynonyms ty
      sPhi = HsQualTy { hst_ctxt = synifyCtx ctx
                      , hst_xqual = noExtField
                      , hst_body = synifyType WithinType (tvs' ++ vs) tau }

      sTy = HsForAllTy { hst_tele = mkHsForAllInvisTele noAnn sTvs
                       , hst_xforall = noExtField
                       , hst_body  = noLocA sPhi }

      sTvs = map synifyTyVarBndr tvs

      -- Figure out what the type variable order would be inferred in the
      -- absence of an explicit forall
      tvs' = orderedFVs (mkVarSet vs) (ctx ++ [tau])

  in case s of
    DeleteTopLevelQuantification -> synifyType ImplicitizeForAll (tvs' ++ vs) tau

    -- Put a forall in if there are any type variables
    WithinType
      | not (null tvs) -> noLocA sTy
      | otherwise -> noLocA sPhi

    ImplicitizeForAll -> implicitForAll [] vs tvs ctx (synifyType WithinType) tau

-- | Put a forall in if there are any type variables which require
-- explicit kind annotations or if the inferred type variable order
-- would be different.
implicitForAll
  :: [TyCon]          -- ^ type constructors that determine their args kinds
  -> [TyVar]          -- ^ free variables in the type to convert
  -> [InvisTVBinder]  -- ^ type variable binders in the forall
  -> ThetaType        -- ^ constraints right after the forall
  -> ([TyVar] -> Type -> LHsType GhcRn) -- ^ how to convert the inner type
  -> Type             -- ^ inner type
  -> LHsType GhcRn
implicitForAll tycons vs tvs ctx synInner tau
  | any (isHsKindedTyVar . unLoc) sTvs = noLocA sTy
  | tvs' /= (binderVars tvs)           = noLocA sTy
  | otherwise                          = noLocA sPhi
  where
  sRho = synInner (tvs' ++ vs) tau
  sPhi | null ctx = unLoc sRho
       | otherwise
       = HsQualTy { hst_ctxt = synifyCtx ctx
                  , hst_xqual = noExtField
                  , hst_body = synInner (tvs' ++ vs) tau }
  sTy = HsForAllTy { hst_tele = mkHsForAllInvisTele noAnn sTvs
                   , hst_xforall = noExtField
                   , hst_body = noLocA sPhi }

  no_kinds_needed = noKindTyVars tycons tau
  sTvs = map (synifyTyVarBndr' no_kinds_needed) tvs

  -- Figure out what the type variable order would be inferred in the
  -- absence of an explicit forall
  tvs' = orderedFVs (mkVarSet vs) (ctx ++ [tau])



-- | Find the set of type variables whose kind signatures can be properly
-- inferred just from their uses in the type signature. This means the type
-- variable to has at least one fully applied use @f x1 x2 ... xn@ where:
--
--   * @f@ has a function kind where the arguments have the same kinds
--     as @x1 x2 ... xn@.
--
--   * @f@ has a function kind whose final return has lifted type kind
--
noKindTyVars
  :: [TyCon]  -- ^ type constructors that determine their args kinds
  -> Type     -- ^ type to inspect
  -> VarSet   -- ^ set of variables whose kinds can be inferred from uses in the type
noKindTyVars _ (TyVarTy var)
  | isLiftedTypeKind (tyVarKind var) = unitVarSet var
noKindTyVars ts ty
  | (f, xs) <- splitAppTys ty
  , not (null xs)
  = let args = map (noKindTyVars ts) xs
        func = case f of
                 TyVarTy var | (xsKinds, outKind) <- splitFunTys (tyVarKind var)
                             , map scaledThing xsKinds `eqTypes` map typeKind xs
                             , isLiftedTypeKind outKind
                             -> unitVarSet var
                 TyConApp t ks | t `elem` ts
                               , all noFreeVarsOfType ks
                               -> mkVarSet [ v | TyVarTy v <- xs ]
                 _ -> noKindTyVars ts f
    in unionVarSets (func : args)
noKindTyVars ts (ForAllTy _ t) = noKindTyVars ts t
noKindTyVars ts (FunTy _ w t1 t2) = noKindTyVars ts w `unionVarSet`
                                    noKindTyVars ts t1 `unionVarSet`
                                    noKindTyVars ts t2
noKindTyVars ts (CastTy t _) = noKindTyVars ts t
noKindTyVars _ _ = emptyVarSet

synifyMult :: [TyVar] -> Mult -> HsArrow GhcRn
synifyMult vs t = case t of
                    One  -> HsLinearArrow (HsPct1 noHsTok noHsUniTok)
                    Many -> HsUnrestrictedArrow noHsUniTok
                    ty -> HsExplicitMult noHsTok (synifyType WithinType vs ty) noHsUniTok



synifyPatSynType :: PatSyn -> LHsType GhcRn
synifyPatSynType ps =
  let (univ_tvs, req_theta, ex_tvs, prov_theta, arg_tys, res_ty) = patSynSigBndr ps
      ts = maybeToList (tyConAppTyCon_maybe res_ty)

      -- HACK: a HsQualTy with theta = [unitTy] will be printed as "() =>",
      -- i.e., an explicit empty context, which is what we need. This is not
      -- possible by taking theta = [], as that will print no context at all
      req_theta' | null req_theta
                 , not (null prov_theta && null ex_tvs)
                 = [unitTy]
                 | otherwise = req_theta

  in implicitForAll ts [] (univ_tvs ++ ex_tvs) req_theta'
       (\vs -> implicitForAll ts vs [] prov_theta (synifyType WithinType))
       (mkVisFunTys arg_tys res_ty)

synifyTyLit :: TyLit -> HsTyLit
synifyTyLit (NumTyLit n) = HsNumTy NoSourceText n
synifyTyLit (StrTyLit s) = HsStrTy NoSourceText s
synifyTyLit (CharTyLit c) = HsCharTy NoSourceText c

synifyKindSig :: Kind -> LHsKind GhcRn
synifyKindSig k = synifyType WithinType [] k

stripKindSig :: LHsType GhcRn -> LHsType GhcRn
stripKindSig (L _ (HsKindSig _ t _)) = t
stripKindSig t = t

synifyInstHead :: ([TyVar], [PredType], Class, [Type]) -> InstHead GhcRn
synifyInstHead (vs, preds, cls, types) = specializeInstHead $ InstHead
    { ihdClsName = getName cls
    , ihdTypes = map unLoc annot_ts
    , ihdInstType = ClassInst
        { clsiCtx = map (unLoc . synifyType WithinType []) preds
        , clsiTyVars = synifyTyVars (tyConVisibleTyVars cls_tycon)
        , clsiSigs = map synifyClsIdSig $ classMethods cls
        , clsiAssocTys = do
            (Right (FamDecl _ fam)) <- map (synifyTyCon HideRuntimeRep Nothing)
                                           (classATs cls)
            pure $ mkPseudoFamilyDecl fam
        }
    }
  where
    cls_tycon = classTyCon cls
    ts  = filterOutInvisibleTypes cls_tycon types
    ts' = map (synifyType WithinType vs) ts
    annot_ts = zipWith3 annotHsType args_poly ts ts'
    args_poly = tyConArgsPolyKinded cls_tycon
    synifyClsIdSig = synifyIdSig ShowRuntimeRep DeleteTopLevelQuantification vs

-- Convert a family instance, this could be a type family or data family
synifyFamInst :: FamInst -> Bool -> Either ErrMsg (InstHead GhcRn)
synifyFamInst fi opaque = do
    ityp' <- ityp fam_flavor
    return InstHead
        { ihdClsName = fi_fam fi
        , ihdTypes = map unLoc annot_ts
        , ihdInstType = ityp'
        }
  where
    ityp SynFamilyInst | opaque = return $ TypeInst Nothing
    ityp SynFamilyInst =
        return . TypeInst . Just . unLoc $ synifyType WithinType [] fam_rhs
    ityp (DataFamilyInst c) =
        DataInst <$> synifyTyCon HideRuntimeRep (Just $ famInstAxiom fi) c
    fam_tc     = famInstTyCon fi
    fam_flavor = fi_flavor fi
    fam_lhs    = fi_tys fi
    fam_rhs    = fi_rhs fi

    eta_expanded_lhs
      -- eta-expand lhs types, because sometimes data/newtype
      -- instances are eta-reduced; See Trac #9692
      -- See Note [Eta reduction for data family axioms] in GHC.Tc.TyCl.Instance in GHC
      | DataFamilyInst rep_tc <- fam_flavor
      = let (_, rep_tc_args) = splitTyConApp fam_rhs
            etad_tyvars      = dropList rep_tc_args $ tyConTyVars rep_tc
            etad_tys         = mkTyVarTys etad_tyvars
            eta_exp_lhs      = fam_lhs `chkAppend` etad_tys
        in eta_exp_lhs
      | otherwise
      = fam_lhs

    ts = filterOutInvisibleTypes fam_tc eta_expanded_lhs
    synifyTypes = map (synifyType WithinType [])
    ts' = synifyTypes ts
    annot_ts = zipWith3 annotHsType args_poly ts ts'
    args_poly = tyConArgsPolyKinded fam_tc

{-
Note [Invariant: Never expand type synonyms]

In haddock, we never want to expand a type synonym that may be presented to the
user, as we want to keep the link to the abstraction captured in the synonym.

All code in Haddock.Convert must make sure that this invariant holds.

See https://github.com/haskell/haddock/issues/879 for a bug where this
invariant didn't hold.
-}

-- | A version of 'TcType.tcSplitSigmaTy' that:
--
-- 1. Preserves type synonyms.
-- 2. Returns 'InvisTVBinder's instead of 'TyVar's.
--
-- See Note [Invariant: Never expand type synonyms]
tcSplitSigmaTyPreserveSynonyms :: Type -> ([InvisTVBinder], ThetaType, Type)
tcSplitSigmaTyPreserveSynonyms ty =
    case tcSplitForAllTysInvisPreserveSynonyms ty of
      (tvs, rho) -> case tcSplitPhiTyPreserveSynonyms rho of
        (theta, tau) -> (tvs, theta, tau)

-- | See Note [Invariant: Never expand type synonyms]
tcSplitSomeForAllTysPreserveSynonyms ::
  (ArgFlag -> Bool) -> Type -> ([TyCoVarBinder], Type)
tcSplitSomeForAllTysPreserveSynonyms argf_pred ty = split ty ty []
  where
    split _ (ForAllTy tvb@(Bndr _ argf) ty') tvs
      | argf_pred argf  = split ty' ty' (tvb:tvs)
    split orig_ty _ tvs = (reverse tvs, orig_ty)

-- | See Note [Invariant: Never expand type synonyms]
tcSplitForAllTysReqPreserveSynonyms :: Type -> ([ReqTVBinder], Type)
tcSplitForAllTysReqPreserveSynonyms ty =
  let (all_bndrs, body) = tcSplitSomeForAllTysPreserveSynonyms isVisibleArgFlag ty
      req_bndrs         = mapMaybe mk_req_bndr_maybe all_bndrs in
  assert ( req_bndrs `equalLength` all_bndrs)
    (req_bndrs, body)
  where
    mk_req_bndr_maybe :: TyCoVarBinder -> Maybe ReqTVBinder
    mk_req_bndr_maybe (Bndr tv argf) = case argf of
      Required    -> Just $ Bndr tv ()
      Invisible _ -> Nothing

-- | See Note [Invariant: Never expand type synonyms]
tcSplitForAllTysInvisPreserveSynonyms :: Type -> ([InvisTVBinder], Type)
tcSplitForAllTysInvisPreserveSynonyms ty =
  let (all_bndrs, body) = tcSplitSomeForAllTysPreserveSynonyms isInvisibleArgFlag ty
      inv_bndrs         = mapMaybe mk_inv_bndr_maybe all_bndrs in
  assert ( inv_bndrs `equalLength` all_bndrs)
    (inv_bndrs, body)
  where
    mk_inv_bndr_maybe :: TyCoVarBinder -> Maybe InvisTVBinder
    mk_inv_bndr_maybe (Bndr tv argf) = case argf of
      Invisible s -> Just $ Bndr tv s
      Required    -> Nothing

-- | See Note [Invariant: Never expand type synonyms]

-- | See Note [Invariant: Never expand type synonyms]
tcSplitPhiTyPreserveSynonyms :: Type -> (ThetaType, Type)
tcSplitPhiTyPreserveSynonyms ty0 = split ty0 []
  where
    split ty ts
      = case tcSplitPredFunTyPreserveSynonyms_maybe ty of
          Just (pred_, ty') -> split ty' (pred_:ts)
          Nothing           -> (reverse ts, ty)

-- | See Note [Invariant: Never expand type synonyms]
tcSplitPredFunTyPreserveSynonyms_maybe :: Type -> Maybe (PredType, Type)
tcSplitPredFunTyPreserveSynonyms_maybe (FunTy InvisArg _ arg res) = Just (arg, res)
tcSplitPredFunTyPreserveSynonyms_maybe _ = Nothing<|MERGE_RESOLUTION|>--- conflicted
+++ resolved
@@ -19,13 +19,6 @@
   PrintRuntimeReps(..),
 ) where
 
-<<<<<<< HEAD
-#ifndef __HLINT__
-#include "HsVersions.h"
-#endif
-
-=======
->>>>>>> faa4cfcf
 import GHC.Data.Bag ( emptyBag )
 import GHC.Types.Basic ( TupleSort(..), PromotionFlag(..), DefMethSpec(..), TopLevelFlag(..) )
 import GHC.Types.SourceText (SourceText(..))
