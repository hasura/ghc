--- conflicted
+++ resolved
@@ -81,11 +81,7 @@
          , tcdFDs = map (\ (l,r) -> noLoc
                         (map (noLoc . getName) l, map (noLoc . getName) r) ) $
                          snd $ classTvsFds cl
-<<<<<<< HEAD
-         , tcdSigs = noLoc (MinimalSig mempty . noLoc . fmap noLoc $ classMinimalDef cl) :
-=======
          , tcdSigs = noLoc (MinimalSig NoSourceText . noLoc . fmap noLoc $ classMinimalDef cl) :
->>>>>>> c7902d2e
                       map (noLoc . synifyTcIdSig DeleteTopLevelQuantification)
                         (classMethods cl)
          , tcdMeths = emptyBag --ignore default method definitions, they don't affect signature
