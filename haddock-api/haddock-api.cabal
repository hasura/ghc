cabal-version:        3.0
name:                 haddock-api
version:              2.28.0
synopsis:             A documentation-generation tool for Haskell libraries
description:          Haddock is a documentation-generation tool for Haskell
                      libraries
license:              BSD-2-Clause
license-file:         LICENSE
author:               Simon Marlow, David Waern
maintainer:           Alec Theriault <alec.theriault@gmail.com>, Alex Biehl <alexbiehl@gmail.com>, Simon Hengel <sol@typeful.net>, Mateusz Kowalczyk <fuuzetsu@fuuzetsu.co.uk>
homepage:             http://www.haskell.org/haddock/
bug-reports:          https://github.com/haskell/haddock/issues
copyright:            (c) Simon Marlow, David Waern
category:             Documentation
build-type:           Simple
tested-with:          GHC==9.6.*

extra-source-files:
  CHANGES.md

data-dir:
  resources
data-files:
  html/quick-jump.min.js
  html/haddock-bundle.min.js
  html/quick-jump.css
  html/solarized.css
  html/highlight.js
  html/Classic.theme/haskell_icon.gif
  html/Classic.theme/minus.gif
  html/Classic.theme/plus.gif
  html/Classic.theme/xhaddock.css
  html/Ocean.theme/hslogo-16.png
  html/Ocean.theme/minus.gif
  html/Ocean.theme/ocean.css
  html/Ocean.theme/plus.gif
  html/Ocean.theme/synopsis.png
  html/Linuwial.std-theme/linuwial.css
  html/Linuwial.std-theme/synopsis.png
  latex/haddock.sty

library
  default-language: Haskell2010

  -- this package typically supports only single major versions
  build-depends: base            ^>= 4.16.0
<<<<<<< HEAD
               , ghc             ^>= 9.7
=======
               , ghc             ^>= 9.6
>>>>>>> a2363fe9
               , ghc-paths       ^>= 0.1.0.9
               , haddock-library ^>= 1.11
               , xhtml           ^>= 3000.2.2
               , parsec          ^>= 3.1.13.0

  -- Versions for the dependencies below are transitively pinned by
  -- the non-reinstallable `ghc` package and hence need no version
  -- bounds
  build-depends: array
               , bytestring
               , containers
               , deepseq
               , directory
               , exceptions
               , filepath
               , ghc-boot
               , mtl
               , transformers

  hs-source-dirs: src

  ghc-options: -funbox-strict-fields -O2
               -Wall
               -Wcompat
               -Wcompat-unqualified-imports
               -Widentities
               -Wredundant-constraints
               -Wnoncanonical-monad-instances
               -Wmissing-home-modules
               -Wincomplete-uni-patterns
               -Wincomplete-record-updates


  exposed-modules:
    Documentation.Haddock

  other-modules:
    Haddock
    Haddock.Interface
    Haddock.Interface.Rename
    Haddock.Interface.Create
    Haddock.Interface.AttachInstances
    Haddock.Interface.Json
    Haddock.Interface.LexParseRn
    Haddock.Interface.ParseModuleHeader
    Haddock.Interface.Specialize
    Haddock.Parser
    Haddock.Utils
    Haddock.Utils.Json
    Haddock.Utils.Json.Types
    Haddock.Utils.Json.Parser
    Haddock.Backends.Xhtml
    Haddock.Backends.Xhtml.Decl
    Haddock.Backends.Xhtml.DocMarkup
    Haddock.Backends.Xhtml.Layout
    Haddock.Backends.Xhtml.Meta
    Haddock.Backends.Xhtml.Names
    Haddock.Backends.Xhtml.Themes
    Haddock.Backends.Xhtml.Types
    Haddock.Backends.Xhtml.Utils
    Haddock.Backends.LaTeX
    Haddock.Backends.HaddockDB
    Haddock.Backends.Hoogle
    Haddock.Backends.Hyperlinker
    Haddock.Backends.Hyperlinker.Parser
    Haddock.Backends.Hyperlinker.Renderer
    Haddock.Backends.Hyperlinker.Types
    Haddock.Backends.Hyperlinker.Utils
    Haddock.ModuleTree
    Haddock.Types
    Haddock.Doc
    Haddock.Version
    Haddock.InterfaceFile
    Haddock.Options
    Haddock.GhcUtils
    Haddock.Syb
    Haddock.Convert
    Paths_haddock_api

  autogen-modules:
    Paths_haddock_api

test-suite spec
  type:             exitcode-stdio-1.0
  default-language: Haskell2010
  main-is:          Spec.hs
  ghc-options: -Wall

  hs-source-dirs:
      test
    , src

  other-modules:
    Haddock
    Haddock.Backends.Hoogle
    Haddock.Backends.Hyperlinker
    Haddock.Backends.Hyperlinker.Renderer
    Haddock.Backends.Hyperlinker.Utils
    Haddock.Backends.LaTeX
    Haddock.Backends.Xhtml
    Haddock.Backends.Xhtml.Decl
    Haddock.Backends.Xhtml.DocMarkup
    Haddock.Backends.Xhtml.Layout
    Haddock.Backends.Xhtml.Meta
    Haddock.Backends.Xhtml.Names
    Haddock.Backends.Xhtml.Themes
    Haddock.Backends.Xhtml.Types
    Haddock.Backends.Xhtml.Utils
    Haddock.Convert
    Haddock.Doc
    Haddock.GhcUtils
    Haddock.Interface
    Haddock.Interface.AttachInstances
    Haddock.Interface.Create
    Haddock.Interface.Json
    Haddock.Interface.LexParseRn
    Haddock.Interface.ParseModuleHeader
    Haddock.Interface.Rename
    Haddock.Interface.Specialize
    Haddock.InterfaceFile
    Haddock.ModuleTree
    Haddock.Options
    Haddock.Parser
    Haddock.Syb
    Haddock.Types
    Haddock.Utils
    Haddock.Utils.Json
    Haddock.Utils.Json.Types
    Haddock.Utils.Json.Parser
    Haddock.Version
    Paths_haddock_api
    Haddock.Backends.Hyperlinker.ParserSpec
    Haddock.Backends.Hyperlinker.Parser
    Haddock.Backends.Hyperlinker.Types

  build-depends: ghc             ^>= 9.6
               , ghc-paths       ^>= 0.1.0.12
               , haddock-library ^>= 1.11
               , xhtml           ^>= 3000.2.2
               , hspec           ^>= 2.9
               , parsec          ^>= 3.1.13.0
               , QuickCheck      >= 2.11  && ^>= 2.14

  -- Versions for the dependencies below are transitively pinned by
  -- the non-reinstallable `ghc` package and hence need no version
  -- bounds
  build-depends: base
               , array
               , bytestring
               , containers
               , deepseq
               , directory
               , exceptions
               , filepath
               , ghc-boot
               , ghc-boot-th
               , mtl
               , transformers

  build-tool-depends:
    hspec-discover:hspec-discover ^>= 2.9

source-repository head
  type:     git
  subdir:   haddock-api
  location: https://github.com/haskell/haddock.git<|MERGE_RESOLUTION|>--- conflicted
+++ resolved
@@ -44,11 +44,7 @@
 
   -- this package typically supports only single major versions
   build-depends: base            ^>= 4.16.0
-<<<<<<< HEAD
                , ghc             ^>= 9.7
-=======
-               , ghc             ^>= 9.6
->>>>>>> a2363fe9
                , ghc-paths       ^>= 0.1.0.9
                , haddock-library ^>= 1.11
                , xhtml           ^>= 3000.2.2
