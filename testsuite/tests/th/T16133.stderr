
<<<<<<< HEAD
T16133.hs:11:2: error:
    Illegal visible kind application ‘@Type’
      Perhaps you intended to use TypeApplications

T16133.hs:11:2: error:
    Illegal visible type application ‘@Int’
      Perhaps you intended to use TypeApplications
=======
T16133.hs:10:2: error:
    Illegal visible type application ‘@Int’
      Perhaps you intended to use TypeApplications

T16133.hs:10:2: error:
    Illegal visible kind application ‘@Type’
      Perhaps you intended to use TypeApplications
>>>>>>> 420ef55a
<|MERGE_RESOLUTION|>--- conflicted
+++ resolved
@@ -1,18 +1,8 @@
-
-<<<<<<< HEAD
-T16133.hs:11:2: error:
-    Illegal visible kind application ‘@Type’
-      Perhaps you intended to use TypeApplications
 
 T16133.hs:11:2: error:
     Illegal visible type application ‘@Int’
       Perhaps you intended to use TypeApplications
-=======
-T16133.hs:10:2: error:
-    Illegal visible type application ‘@Int’
-      Perhaps you intended to use TypeApplications
 
-T16133.hs:10:2: error:
+T16133.hs:11:2: error:
     Illegal visible kind application ‘@Type’
-      Perhaps you intended to use TypeApplications
->>>>>>> 420ef55a
+      Perhaps you intended to use TypeApplications