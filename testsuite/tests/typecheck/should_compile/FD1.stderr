
FD1.hs:16:1: error:
    Couldn't match expected type ‘Int -> Int’ with actual type ‘a’
<<<<<<< HEAD
    ‘a’ is a rigid type variable bound by
      the type signature for:
        plus :: forall a. E a (Int -> Int) => Int -> a
      at FD1.hs:15:9
    Relevant bindings include plus :: Int -> a (bound at FD1.hs:16:1)
=======
      ‘a’ is a rigid type variable bound by
          the type signature for: plus :: E a (Int -> Int) => Int -> a
          at FD1.hs:15:9
>>>>>>> 5e04c384
    The equation(s) for ‘plus’ have two arguments,
    but its type ‘Int -> a’ has only one
    Relevant bindings include plus :: Int -> a (bound at FD1.hs:16:1)
<|MERGE_RESOLUTION|>--- conflicted
+++ resolved
@@ -1,17 +1,10 @@
 
 FD1.hs:16:1: error:
-    Couldn't match expected type ‘Int -> Int’ with actual type ‘a’
-<<<<<<< HEAD
-    ‘a’ is a rigid type variable bound by
-      the type signature for:
-        plus :: forall a. E a (Int -> Int) => Int -> a
-      at FD1.hs:15:9
-    Relevant bindings include plus :: Int -> a (bound at FD1.hs:16:1)
-=======
+    • Couldn't match expected type ‘Int -> Int’ with actual type ‘a’
       ‘a’ is a rigid type variable bound by
-          the type signature for: plus :: E a (Int -> Int) => Int -> a
-          at FD1.hs:15:9
->>>>>>> 5e04c384
-    The equation(s) for ‘plus’ have two arguments,
-    but its type ‘Int -> a’ has only one
-    Relevant bindings include plus :: Int -> a (bound at FD1.hs:16:1)
+        the type signature for:
+          plus :: forall a. E a (Int -> Int) => Int -> a
+        at FD1.hs:15:9
+    • The equation(s) for ‘plus’ have two arguments,
+      but its type ‘Int -> a’ has only one
+    • Relevant bindings include plus :: Int -> a (bound at FD1.hs:16:1)