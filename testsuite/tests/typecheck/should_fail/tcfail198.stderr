<<<<<<< HEAD

tcfail198.hs:6:36: error:
    Couldn't match expected type ‘a’ with actual type ‘a0’
      because type variable ‘a’ would escape its scope
    This (rigid, skolem) type variable is bound by
      an expression type signature: a
      at tcfail198.hs:6:36-41
    Relevant bindings include
      xs :: [a0] (bound at tcfail198.hs:6:21)
      x :: a0 (bound at tcfail198.hs:6:19)
      f3 :: [a0] -> [a0] (bound at tcfail198.hs:6:6)
    In the expression: x :: a
    In the second argument of ‘(++)’, namely ‘[x :: a]’
    In the expression: xs ++ [x :: a]
=======

tcfail198.hs:6:36: error:
    Couldn't match expected type ‘a2’ with actual type ‘a1’
      because type variable ‘a2’ would escape its scope
    This (rigid, skolem) type variable is bound by
      an expression type signature: a2
      at tcfail198.hs:6:36-41
    Relevant bindings include
      xs :: [a1] (bound at tcfail198.hs:6:21)
      x :: a1 (bound at tcfail198.hs:6:19)
      f3 :: [a1] -> [a1] (bound at tcfail198.hs:6:6)
    In the expression: x :: a
    In the second argument of ‘(++)’, namely ‘[x :: a]’
>>>>>>> 64dba511
<|MERGE_RESOLUTION|>--- conflicted
+++ resolved
@@ -1,30 +1,13 @@
-<<<<<<< HEAD
-
-tcfail198.hs:6:36: error:
-    Couldn't match expected type ‘a’ with actual type ‘a0’
-      because type variable ‘a’ would escape its scope
-    This (rigid, skolem) type variable is bound by
-      an expression type signature: a
-      at tcfail198.hs:6:36-41
-    Relevant bindings include
-      xs :: [a0] (bound at tcfail198.hs:6:21)
-      x :: a0 (bound at tcfail198.hs:6:19)
-      f3 :: [a0] -> [a0] (bound at tcfail198.hs:6:6)
-    In the expression: x :: a
-    In the second argument of ‘(++)’, namely ‘[x :: a]’
-    In the expression: xs ++ [x :: a]
-=======
-
-tcfail198.hs:6:36: error:
-    Couldn't match expected type ‘a2’ with actual type ‘a1’
-      because type variable ‘a2’ would escape its scope
-    This (rigid, skolem) type variable is bound by
-      an expression type signature: a2
-      at tcfail198.hs:6:36-41
-    Relevant bindings include
-      xs :: [a1] (bound at tcfail198.hs:6:21)
-      x :: a1 (bound at tcfail198.hs:6:19)
-      f3 :: [a1] -> [a1] (bound at tcfail198.hs:6:6)
-    In the expression: x :: a
-    In the second argument of ‘(++)’, namely ‘[x :: a]’
->>>>>>> 64dba511
+
+tcfail198.hs:6:36: error:
+    Couldn't match expected type ‘a2’ with actual type ‘a1’
+      because type variable ‘a2’ would escape its scope
+    This (rigid, skolem) type variable is bound by
+      an expression type signature: a2
+      at tcfail198.hs:6:36-41
+    Relevant bindings include
+      xs :: [a1] (bound at tcfail198.hs:6:21)
+      x :: a1 (bound at tcfail198.hs:6:19)
+      f3 :: [a1] -> [a1] (bound at tcfail198.hs:6:6)
+    In the expression: x :: a
+    In the second argument of ‘(++)’, namely ‘[x :: a]’