<<<<<<< HEAD

T5853.hs:15:52:
    Could not deduce (t2 ~ Subst t1 (Elem t2))
    from the context (F t,
                      Subst t (Elem t2) ~ t2,
                      Subst t2 (Elem t) ~ t,
                      F t1,
                      Subst t1 (Elem t) ~ t,
                      Subst t (Elem t1) ~ t1)
      bound by the RULE "map/map" at T5853.hs:15:2-57
      ‘t2’ is a rigid type variable bound by
           the RULE "map/map" at T5853.hs:15:2
    Relevant bindings include
      f :: Elem t -> Elem t2 (bound at T5853.hs:15:19)
      g :: Elem t1 -> Elem t (bound at T5853.hs:15:21)
      xs :: t1 (bound at T5853.hs:15:23)
    In the expression: (f . g) <$> xs
    When checking the transformation rule "map/map"
=======

T5853.hs:15:52:
    Could not deduce (Subst (Subst fa b) a ~ Subst fa a)
    from the context (F fa,
                      Elem (Subst fa b) ~ b,
                      Subst (Subst fa b) (Elem fa) ~ fa,
                      F (Subst fa a),
                      Elem (Subst fa a) ~ a,
                      Subst (Subst fa a) (Elem fa) ~ fa)
      bound by the RULE "map/map" at T5853.hs:15:2-57
    NB: ‘Subst’ is a type function, and may not be injective
    Relevant bindings include
      f :: Elem fa -> b (bound at T5853.hs:15:19)
      g :: a -> Elem fa (bound at T5853.hs:15:21)
      xs :: Subst fa a (bound at T5853.hs:15:23)
    In the expression: (f . g) <$> xs
    When checking the transformation rule "map/map"
>>>>>>> c4eb0176
<|MERGE_RESOLUTION|>--- conflicted
+++ resolved
@@ -1,23 +1,3 @@
-<<<<<<< HEAD
-
-T5853.hs:15:52:
-    Could not deduce (t2 ~ Subst t1 (Elem t2))
-    from the context (F t,
-                      Subst t (Elem t2) ~ t2,
-                      Subst t2 (Elem t) ~ t,
-                      F t1,
-                      Subst t1 (Elem t) ~ t,
-                      Subst t (Elem t1) ~ t1)
-      bound by the RULE "map/map" at T5853.hs:15:2-57
-      ‘t2’ is a rigid type variable bound by
-           the RULE "map/map" at T5853.hs:15:2
-    Relevant bindings include
-      f :: Elem t -> Elem t2 (bound at T5853.hs:15:19)
-      g :: Elem t1 -> Elem t (bound at T5853.hs:15:21)
-      xs :: t1 (bound at T5853.hs:15:23)
-    In the expression: (f . g) <$> xs
-    When checking the transformation rule "map/map"
-=======
 
 T5853.hs:15:52:
     Could not deduce (Subst (Subst fa b) a ~ Subst fa a)
@@ -34,5 +14,4 @@
       g :: a -> Elem fa (bound at T5853.hs:15:21)
       xs :: Subst fa a (bound at T5853.hs:15:23)
     In the expression: (f . g) <$> xs
-    When checking the transformation rule "map/map"
->>>>>>> c4eb0176
+    When checking the transformation rule "map/map"