--- conflicted
+++ resolved
@@ -1,39 +1,19 @@
-<<<<<<< HEAD
 
 T10534a.hs:10:9: error:
-    Could not deduce: Coercible a b arising from a use of ‘coerce’
-    from the context: Coercible (DF a) (DF b)
-      bound by the type signature for:
-                 silly :: Coercible (DF a) (DF b) => a -> b
-      at T10534a.hs:9:1-42
-    ‘a’ is a rigid type variable bound by
-      the type signature for:
-        silly :: forall a b. Coercible (DF a) (DF b) => a -> b
-      at T10534a.hs:9:10
-    ‘b’ is a rigid type variable bound by
-      the type signature for:
-        silly :: forall a b. Coercible (DF a) (DF b) => a -> b
-      at T10534a.hs:9:10
-    Relevant bindings include
-      silly :: a -> b (bound at T10534a.hs:10:1)
-    In the expression: coerce
-    In an equation for ‘silly’: silly = coerce
-=======
-
-T10534a.hs:10:9: error:
-    Could not deduce: Coercible a b arising from a use of ‘coerce’
-    from the context: Coercible (DF a) (DF b)
-      bound by the type signature for:
-               silly :: Coercible (DF a) (DF b) => a -> b
-      at T10534a.hs:9:10-42
+    • Could not deduce: Coercible a b arising from a use of ‘coerce’
+      from the context: Coercible (DF a) (DF b)
+        bound by the type signature for:
+                   silly :: Coercible (DF a) (DF b) => a -> b
+        at T10534a.hs:9:1-42
       ‘a’ is a rigid type variable bound by
-          the type signature for: silly :: Coercible (DF a) (DF b) => a -> b
-          at T10534a.hs:9:10
+        the type signature for:
+          silly :: forall a b. Coercible (DF a) (DF b) => a -> b
+        at T10534a.hs:9:10
       ‘b’ is a rigid type variable bound by
-          the type signature for: silly :: Coercible (DF a) (DF b) => a -> b
-          at T10534a.hs:9:10
-    In the expression: coerce
-    In an equation for ‘silly’: silly = coerce
-    Relevant bindings include
-      silly :: a -> b (bound at T10534a.hs:10:1)
->>>>>>> 5e04c384
+        the type signature for:
+          silly :: forall a b. Coercible (DF a) (DF b) => a -> b
+        at T10534a.hs:9:10
+    • In the expression: coerce
+      In an equation for ‘silly’: silly = coerce
+    • Relevant bindings include
+        silly :: a -> b (bound at T10534a.hs:10:1)