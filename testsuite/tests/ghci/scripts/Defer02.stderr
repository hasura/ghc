--- conflicted
+++ resolved
@@ -1,392 +1,193 @@
-<<<<<<< HEAD
-
-../../typecheck/should_run/Defer01.hs:11:40: warning:
-    Couldn't match type ‘Char’ with ‘[Char]’
-    Expected type: String
-      Actual type: Char
-    In the first argument of ‘putStr’, namely ‘','’
-    In the second argument of ‘(>>)’, namely ‘putStr ','’
-    In the expression: putStr "Hello World" >> putStr ','
-
-../../typecheck/should_run/Defer01.hs:14:5: warning:
-    Couldn't match expected type ‘Int’ with actual type ‘Char’
-    In the expression: 'p'
-    In an equation for ‘a’: a = 'p'
-
-../../typecheck/should_run/Defer01.hs:18:7: warning:
-    No instance for (Eq B) arising from a use of ‘==’
-    In the expression: x == x
-    In an equation for ‘b’: b x = x == x
-
-../../typecheck/should_run/Defer01.hs:25:4: warning:
-    Couldn't match type ‘Int’ with ‘Bool’
-    Inaccessible code in
-      a pattern with constructor: C2 :: Bool -> C Bool,
-      in an equation for ‘c’
-    In the pattern: C2 x
-    In an equation for ‘c’: c (C2 x) = True
-
-../../typecheck/should_run/Defer01.hs:28:5: warning:
-    No instance for (Num (a -> a)) arising from the literal ‘1’
-      (maybe you haven't applied a function to enough arguments?)
-    In the expression: 1
-    In an equation for ‘d’: d = 1
-
-../../typecheck/should_run/Defer01.hs:31:5: warning:
-    Couldn't match expected type ‘Char -> t0’ with actual type ‘Char’
-    Relevant bindings include
-      f :: t0 (bound at ../../typecheck/should_run/Defer01.hs:31:1)
-    The function ‘e’ is applied to one argument,
-    but its type ‘Char’ has none
-    In the expression: e 'q'
-    In an equation for ‘f’: f = e 'q'
-
-../../typecheck/should_run/Defer01.hs:34:8: warning:
-    Couldn't match expected type ‘Char’ with actual type ‘a’
-    ‘a’ is a rigid type variable bound by
-        the type signature for: h :: a -> (Char, Char)
-        at ../../typecheck/should_run/Defer01.hs:33:6
-    Relevant bindings include
-      x :: a (bound at ../../typecheck/should_run/Defer01.hs:34:3)
-      h :: a -> (Char, Char)
-        (bound at ../../typecheck/should_run/Defer01.hs:34:1)
-    In the expression: x
-    In the expression: (x, 'c')
-    In an equation for ‘h’: h x = (x, 'c')
-
-../../typecheck/should_run/Defer01.hs:39:17: warning:
-    Couldn't match expected type ‘Bool’ with actual type ‘T a2’
-    Relevant bindings include
-      a :: a2 (bound at ../../typecheck/should_run/Defer01.hs:39:3)
-      i :: a2 -> () (bound at ../../typecheck/should_run/Defer01.hs:39:1)
-    In the first argument of ‘not’, namely ‘(K a)’
-    In the expression: (not (K a))
-    In the expression: seq (not (K a)) ()
-
-../../typecheck/should_run/Defer01.hs:43:5: warning:
-    No instance for (MyClass a1) arising from a use of ‘myOp’
-    In the expression: myOp 23
-    In an equation for ‘j’: j = myOp 23
-
-../../typecheck/should_run/Defer01.hs:43:10: warning:
-    No instance for (Num a1) arising from the literal ‘23’
-    The type variable ‘a1’ is ambiguous
-    Note: there are several potential instances:
-      instance Num Integer -- Defined in ‘GHC.Num’
-      instance Num Double -- Defined in ‘GHC.Float’
-      instance Num Float -- Defined in ‘GHC.Float’
-      ...plus two others
-    In the first argument of ‘myOp’, namely ‘23’
-    In the expression: myOp 23
-    In an equation for ‘j’: j = myOp 23
-
-../../typecheck/should_run/Defer01.hs:45:6: warning:
-    Couldn't match type ‘Int’ with ‘Bool’
-    Inaccessible code in
-      the type signature for: k :: (Int ~ Bool) => Int -> Bool
-    In the ambiguity check for the type signature for ‘k’:
-      k :: (Int ~ Bool) => Int -> Bool
-    To defer the ambiguity check to use sites, enable AllowAmbiguousTypes
-    In the type signature for ‘k’: k :: (Int ~ Bool) => Int -> Bool
-
-../../typecheck/should_run/Defer01.hs:45:6: warning:
-    Couldn't match expected type ‘Bool’ with actual type ‘Int’
-    In the ambiguity check for the type signature for ‘k’:
-      k :: (Int ~ Bool) => Int -> Bool
-    To defer the ambiguity check to use sites, enable AllowAmbiguousTypes
-    In the type signature for ‘k’: k :: (Int ~ Bool) => Int -> Bool
-
-../../typecheck/should_run/Defer01.hs:45:6: warning:
-    Couldn't match type ‘Int’ with ‘Bool’
-    Inaccessible code in
-      the type signature for: k :: (Int ~ Bool) => Int -> Bool
-
-../../typecheck/should_run/Defer01.hs:46:7: warning:
-    Couldn't match expected type ‘Bool’ with actual type ‘Int’
-    In the expression: x
-    In an equation for ‘k’: k x = x
-
-../../typecheck/should_run/Defer01.hs:49:5: warning:
-    Couldn't match expected type ‘IO a0’
-                with actual type ‘Char -> IO ()’
-    Probable cause: ‘putChar’ is applied to too few arguments
-    In the first argument of ‘(>>)’, namely ‘putChar’
-    In the expression: putChar >> putChar 'p'
-    In an equation for ‘l’: l = putChar >> putChar 'p'
-*** Exception: ../../typecheck/should_run/Defer01.hs:11:40: error:
-    Couldn't match type ‘Char’ with ‘[Char]’
-    Expected type: String
-      Actual type: Char
-    In the first argument of ‘putStr’, namely ‘','’
-    In the second argument of ‘(>>)’, namely ‘putStr ','’
-    In the expression: putStr "Hello World" >> putStr ','
-(deferred type error)
-*** Exception: ../../typecheck/should_run/Defer01.hs:14:5: error:
-    Couldn't match expected type ‘Int’ with actual type ‘Char’
-    In the expression: 'p'
-    In an equation for ‘a’: a = 'p'
-(deferred type error)
-*** Exception: ../../typecheck/should_run/Defer01.hs:18:7: error:
-    No instance for (Eq B) arising from a use of ‘==’
-    In the expression: x == x
-    In an equation for ‘b’: b x = x == x
-(deferred type error)
-
-<interactive>:8:11: error:
-    Couldn't match type ‘Bool’ with ‘Int’
-    Expected type: C Int
-      Actual type: C Bool
-    In the first argument of ‘c’, namely ‘(C2 True)’
-    In the first argument of ‘print’, namely ‘(c (C2 True))’
-    In the expression: print (c (C2 True))
-*** Exception: ../../typecheck/should_run/Defer01.hs:28:5: error:
-    No instance for (Num (a -> a)) arising from the literal ‘1’
-      (maybe you haven't applied a function to enough arguments?)
-    In the expression: 1
-    In an equation for ‘d’: d = 1
-(deferred type error)
-*** Exception: ../../typecheck/should_run/Defer01.hs:31:5: error:
-    Couldn't match expected type ‘Char -> t0’ with actual type ‘Char’
-    Relevant bindings include
-      f :: t0 (bound at ../../typecheck/should_run/Defer01.hs:31:1)
-    The function ‘e’ is applied to one argument,
-    but its type ‘Char’ has none
-    In the expression: e 'q'
-    In an equation for ‘f’: f = e 'q'
-(deferred type error)
-*** Exception: ../../typecheck/should_run/Defer01.hs:34:8: error:
-    Couldn't match expected type ‘Char’ with actual type ‘a’
-    ‘a’ is a rigid type variable bound by
-        the type signature for: h :: a -> (Char, Char)
-        at ../../typecheck/should_run/Defer01.hs:33:6
-    Relevant bindings include
-      x :: a (bound at ../../typecheck/should_run/Defer01.hs:34:3)
-      h :: a -> (Char, Char)
-        (bound at ../../typecheck/should_run/Defer01.hs:34:1)
-    In the expression: x
-    In the expression: (x, 'c')
-    In an equation for ‘h’: h x = (x, 'c')
-(deferred type error)
-*** Exception: ../../typecheck/should_run/Defer01.hs:39:17: error:
-    Couldn't match expected type ‘Bool’ with actual type ‘T a2’
-    Relevant bindings include
-      a :: a2 (bound at ../../typecheck/should_run/Defer01.hs:39:3)
-      i :: a2 -> () (bound at ../../typecheck/should_run/Defer01.hs:39:1)
-    In the first argument of ‘not’, namely ‘(K a)’
-    In the expression: (not (K a))
-    In the expression: seq (not (K a)) ()
-(deferred type error)
-*** Exception: ../../typecheck/should_run/Defer01.hs:43:5: error:
-    No instance for (MyClass a1) arising from a use of ‘myOp’
-    In the expression: myOp 23
-    In an equation for ‘j’: j = myOp 23
-(deferred type error)
-
-<interactive>:14:8: error:
-    Couldn't match expected type ‘Bool’ with actual type ‘Int’
-    In the first argument of ‘print’, namely ‘(k 2)’
-    In the expression: print (k 2)
-    In an equation for ‘it’: it = print (k 2)
-*** Exception: ../../typecheck/should_run/Defer01.hs:49:5: error:
-    Couldn't match expected type ‘IO a0’
-                with actual type ‘Char -> IO ()’
-    Probable cause: ‘putChar’ is applied to too few arguments
-    In the first argument of ‘(>>)’, namely ‘putChar’
-    In the expression: putChar >> putChar 'p'
-    In an equation for ‘l’: l = putChar >> putChar 'p'
-(deferred type error)
-=======
-
-..\..\typecheck\should_run\Defer01.hs:11:40: warning:
-    Couldn't match type ‘Char’ with ‘[Char]’
-    Expected type: String
-      Actual type: Char
-    In the first argument of ‘putStr’, namely ‘','’
-    In the second argument of ‘(>>)’, namely ‘putStr ','’
-    In the expression: putStr "Hello World" >> putStr ','
-
-..\..\typecheck\should_run\Defer01.hs:14:5: warning:
-    Couldn't match expected type ‘Int’ with actual type ‘Char’
-    In the expression: 'p'
-    In an equation for ‘a’: a = 'p'
-
-..\..\typecheck\should_run\Defer01.hs:18:9: warning:
-    No instance for (Eq B) arising from a use of ‘==’
-    In the expression: x == x
-    In an equation for ‘b’: b x = x == x
-
-..\..\typecheck\should_run\Defer01.hs:25:4: warning:
-    Couldn't match type ‘Int’ with ‘Bool’
-    Inaccessible code in
-      a pattern with constructor: C2 :: Bool -> C Bool,
-      in an equation for ‘c’
-    In the pattern: C2 x
-    In an equation for ‘c’: c (C2 x) = True
-
-..\..\typecheck\should_run\Defer01.hs:28:5: warning:
-    No instance for (Num (a -> a)) arising from the literal ‘1’
-      (maybe you haven't applied a function to enough arguments?)
-    In the expression: 1
-    In an equation for ‘d’: d = 1
-
-..\..\typecheck\should_run\Defer01.hs:31:5: warning:
-    Couldn't match expected type ‘Char -> t’ with actual type ‘Char’
-    Relevant bindings include
-      f :: t (bound at ..\..\typecheck\should_run\Defer01.hs:31:1)
-    The function ‘e’ is applied to one argument,
-    but its type ‘Char’ has none
-    In the expression: e 'q'
-    In an equation for ‘f’: f = e 'q'
-
-..\..\typecheck\should_run\Defer01.hs:34:8: warning:
-    Couldn't match expected type ‘Char’ with actual type ‘a’
-    ‘a’ is a rigid type variable bound by
-        the type signature for:
-          h :: a -> (Char, Char)
-        at ..\..\typecheck\should_run\Defer01.hs:33:6
-    Relevant bindings include
-      x :: a (bound at ..\..\typecheck\should_run\Defer01.hs:34:3)
-      h :: a -> (Char, Char)
-        (bound at ..\..\typecheck\should_run\Defer01.hs:34:1)
-    In the expression: x
-    In the expression: (x, 'c')
-
-..\..\typecheck\should_run\Defer01.hs:39:17: warning:
-    Couldn't match expected type ‘Bool’ with actual type ‘T a’
-    Relevant bindings include
-      a :: a (bound at ..\..\typecheck\should_run\Defer01.hs:39:3)
-      i :: a -> () (bound at ..\..\typecheck\should_run\Defer01.hs:39:1)
-    In the first argument of ‘not’, namely ‘(K a)’
-    In the expression: (not (K a))
-
-..\..\typecheck\should_run\Defer01.hs:43:5: warning:
-    No instance for (MyClass a1) arising from a use of ‘myOp’
-    In the expression: myOp 23
-    In an equation for ‘j’: j = myOp 23
-
-..\..\typecheck\should_run\Defer01.hs:43:10: warning:
-    No instance for (Num a1) arising from the literal ‘23’
-    The type variable ‘a1’ is ambiguous
-    Note: there are several potential instances:
-      instance Num Integer -- Defined in ‘GHC.Num’
-      instance Num Double -- Defined in ‘GHC.Float’
-      instance Num Float -- Defined in ‘GHC.Float’
-      ...plus two others
-    In the first argument of ‘myOp’, namely ‘23’
-    In the expression: myOp 23
-    In an equation for ‘j’: j = myOp 23
-
-..\..\typecheck\should_run\Defer01.hs:45:6: warning:
-    Couldn't match type ‘Int’ with ‘Bool’
-    Inaccessible code in
-      the type signature for:
-        k :: (Int ~ Bool) => Int -> Bool
-    In the ambiguity check for the type signature for ‘k’:
-      k :: (Int ~ Bool) => Int -> Bool
-    To defer the ambiguity check to use sites, enable AllowAmbiguousTypes
-    In the type signature for ‘k’: k :: (Int ~ Bool) => Int -> Bool
-
-..\..\typecheck\should_run\Defer01.hs:45:6: warning:
-    Couldn't match expected type ‘Bool’ with actual type ‘Int’
-    In the ambiguity check for the type signature for ‘k’:
-      k :: (Int ~ Bool) => Int -> Bool
-    To defer the ambiguity check to use sites, enable AllowAmbiguousTypes
-    In the type signature for ‘k’: k :: (Int ~ Bool) => Int -> Bool
-
-..\..\typecheck\should_run\Defer01.hs:45:6: warning:
-    Couldn't match type ‘Int’ with ‘Bool’
-    Inaccessible code in
-      the type signature for:
-        k :: (Int ~ Bool) => Int -> Bool
-
-..\..\typecheck\should_run\Defer01.hs:46:7: warning:
-    Couldn't match expected type ‘Bool’ with actual type ‘Int’
-    In the expression: x
-    In an equation for ‘k’: k x = x
-
-..\..\typecheck\should_run\Defer01.hs:49:5: warning:
-    Couldn't match expected type ‘IO a0’
-                with actual type ‘Char -> IO ()’
-    Probable cause: ‘putChar’ is applied to too few arguments
-    In the first argument of ‘(>>)’, namely ‘putChar’
-    In the expression: putChar >> putChar 'p'
-*** Exception: ..\..\typecheck\should_run\Defer01.hs:11:40: error:
-    Couldn't match type ‘Char’ with ‘[Char]’
-    Expected type: String
-      Actual type: Char
-    In the first argument of ‘putStr’, namely ‘','’
-    In the second argument of ‘(>>)’, namely ‘putStr ','’
-    In the expression: putStr "Hello World" >> putStr ','
-(deferred type error)
-*** Exception: ..\..\typecheck\should_run\Defer01.hs:14:5: error:
-    Couldn't match expected type ‘Int’ with actual type ‘Char’
-    In the expression: 'p'
-    In an equation for ‘a’: a = 'p'
-(deferred type error)
-*** Exception: ..\..\typecheck\should_run\Defer01.hs:18:9: error:
-    No instance for (Eq B) arising from a use of ‘==’
-    In the expression: x == x
-    In an equation for ‘b’: b x = x == x
-(deferred type error)
-
-<interactive>:7:11: error:
-    Couldn't match type ‘Bool’ with ‘Int’
-    Expected type: C Int
-      Actual type: C Bool
-    In the first argument of ‘c’, namely ‘(C2 True)’
-    In the first argument of ‘print’, namely ‘(c (C2 True))’
-*** Exception: ..\..\typecheck\should_run\Defer01.hs:28:5: error:
-    No instance for (Num (a -> a)) arising from the literal ‘1’
-      (maybe you haven't applied a function to enough arguments?)
-    In the expression: 1
-    In an equation for ‘d’: d = 1
-(deferred type error)
-*** Exception: ..\..\typecheck\should_run\Defer01.hs:31:5: error:
-    Couldn't match expected type ‘Char -> t’ with actual type ‘Char’
-    Relevant bindings include
-      f :: t (bound at ..\..\typecheck\should_run\Defer01.hs:31:1)
-    The function ‘e’ is applied to one argument,
-    but its type ‘Char’ has none
-    In the expression: e 'q'
-    In an equation for ‘f’: f = e 'q'
-(deferred type error)
-*** Exception: ..\..\typecheck\should_run\Defer01.hs:34:8: error:
-    Couldn't match expected type ‘Char’ with actual type ‘a’
-    ‘a’ is a rigid type variable bound by
-        the type signature for:
-          h :: a -> (Char, Char)
-        at ..\..\typecheck\should_run\Defer01.hs:33:6
-    Relevant bindings include
-      x :: a (bound at ..\..\typecheck\should_run\Defer01.hs:34:3)
-      h :: a -> (Char, Char)
-        (bound at ..\..\typecheck\should_run\Defer01.hs:34:1)
-    In the expression: x
-    In the expression: (x, 'c')
-(deferred type error)
-*** Exception: ..\..\typecheck\should_run\Defer01.hs:39:17: error:
-    Couldn't match expected type ‘Bool’ with actual type ‘T a’
-    Relevant bindings include
-      a :: a (bound at ..\..\typecheck\should_run\Defer01.hs:39:3)
-      i :: a -> () (bound at ..\..\typecheck\should_run\Defer01.hs:39:1)
-    In the first argument of ‘not’, namely ‘(K a)’
-    In the expression: (not (K a))
-(deferred type error)
-*** Exception: ..\..\typecheck\should_run\Defer01.hs:43:5: error:
-    No instance for (MyClass a1) arising from a use of ‘myOp’
-    In the expression: myOp 23
-    In an equation for ‘j’: j = myOp 23
-(deferred type error)
-
-<interactive>:13:8: error:
-    Couldn't match expected type ‘Bool’ with actual type ‘Int’
-    In the first argument of ‘print’, namely ‘(k 2)’
-    In the expression: print (k 2)
-    In an equation for ‘it’: it = print (k 2)
-*** Exception: ..\..\typecheck\should_run\Defer01.hs:49:5: error:
-    Couldn't match expected type ‘IO a0’
-                with actual type ‘Char -> IO ()’
-    Probable cause: ‘putChar’ is applied to too few arguments
-    In the first argument of ‘(>>)’, namely ‘putChar’
-    In the expression: putChar >> putChar 'p'
-(deferred type error)
->>>>>>> 64dba511
+
+..\..\typecheck\should_run\Defer01.hs:11:40: warning:
+    Couldn't match type ‘Char’ with ‘[Char]’
+    Expected type: String
+      Actual type: Char
+    In the first argument of ‘putStr’, namely ‘','’
+    In the second argument of ‘(>>)’, namely ‘putStr ','’
+    In the expression: putStr "Hello World" >> putStr ','
+
+..\..\typecheck\should_run\Defer01.hs:14:5: warning:
+    Couldn't match expected type ‘Int’ with actual type ‘Char’
+    In the expression: 'p'
+    In an equation for ‘a’: a = 'p'
+
+..\..\typecheck\should_run\Defer01.hs:18:9: warning:
+    No instance for (Eq B) arising from a use of ‘==’
+    In the expression: x == x
+    In an equation for ‘b’: b x = x == x
+
+..\..\typecheck\should_run\Defer01.hs:25:4: warning:
+    Couldn't match type ‘Int’ with ‘Bool’
+    Inaccessible code in
+      a pattern with constructor: C2 :: Bool -> C Bool,
+      in an equation for ‘c’
+    In the pattern: C2 x
+    In an equation for ‘c’: c (C2 x) = True
+
+..\..\typecheck\should_run\Defer01.hs:28:5: warning:
+    No instance for (Num (a -> a)) arising from the literal ‘1’
+      (maybe you haven't applied a function to enough arguments?)
+    In the expression: 1
+    In an equation for ‘d’: d = 1
+
+..\..\typecheck\should_run\Defer01.hs:31:5: warning:
+    Couldn't match expected type ‘Char -> t’ with actual type ‘Char’
+    Relevant bindings include
+      f :: t (bound at ..\..\typecheck\should_run\Defer01.hs:31:1)
+    The function ‘e’ is applied to one argument,
+    but its type ‘Char’ has none
+    In the expression: e 'q'
+    In an equation for ‘f’: f = e 'q'
+
+..\..\typecheck\should_run\Defer01.hs:34:8: warning:
+    Couldn't match expected type ‘Char’ with actual type ‘a’
+    ‘a’ is a rigid type variable bound by
+        the type signature for:
+          h :: a -> (Char, Char)
+        at ..\..\typecheck\should_run\Defer01.hs:33:6
+    Relevant bindings include
+      x :: a (bound at ..\..\typecheck\should_run\Defer01.hs:34:3)
+      h :: a -> (Char, Char)
+        (bound at ..\..\typecheck\should_run\Defer01.hs:34:1)
+    In the expression: x
+    In the expression: (x, 'c')
+
+..\..\typecheck\should_run\Defer01.hs:39:17: warning:
+    Couldn't match expected type ‘Bool’ with actual type ‘T a’
+    Relevant bindings include
+      a :: a (bound at ..\..\typecheck\should_run\Defer01.hs:39:3)
+      i :: a -> () (bound at ..\..\typecheck\should_run\Defer01.hs:39:1)
+    In the first argument of ‘not’, namely ‘(K a)’
+    In the expression: (not (K a))
+
+..\..\typecheck\should_run\Defer01.hs:43:5: warning:
+    No instance for (MyClass a1) arising from a use of ‘myOp’
+    In the expression: myOp 23
+    In an equation for ‘j’: j = myOp 23
+
+..\..\typecheck\should_run\Defer01.hs:43:10: warning:
+    No instance for (Num a1) arising from the literal ‘23’
+    The type variable ‘a1’ is ambiguous
+    Note: there are several potential instances:
+      instance Num Integer -- Defined in ‘GHC.Num’
+      instance Num Double -- Defined in ‘GHC.Float’
+      instance Num Float -- Defined in ‘GHC.Float’
+      ...plus two others
+    In the first argument of ‘myOp’, namely ‘23’
+    In the expression: myOp 23
+    In an equation for ‘j’: j = myOp 23
+
+..\..\typecheck\should_run\Defer01.hs:45:6: warning:
+    Couldn't match type ‘Int’ with ‘Bool’
+    Inaccessible code in
+      the type signature for:
+        k :: (Int ~ Bool) => Int -> Bool
+    In the ambiguity check for the type signature for ‘k’:
+      k :: (Int ~ Bool) => Int -> Bool
+    To defer the ambiguity check to use sites, enable AllowAmbiguousTypes
+    In the type signature for ‘k’: k :: (Int ~ Bool) => Int -> Bool
+
+..\..\typecheck\should_run\Defer01.hs:45:6: warning:
+    Couldn't match expected type ‘Bool’ with actual type ‘Int’
+    In the ambiguity check for the type signature for ‘k’:
+      k :: (Int ~ Bool) => Int -> Bool
+    To defer the ambiguity check to use sites, enable AllowAmbiguousTypes
+    In the type signature for ‘k’: k :: (Int ~ Bool) => Int -> Bool
+
+..\..\typecheck\should_run\Defer01.hs:45:6: warning:
+    Couldn't match type ‘Int’ with ‘Bool’
+    Inaccessible code in
+      the type signature for:
+        k :: (Int ~ Bool) => Int -> Bool
+
+..\..\typecheck\should_run\Defer01.hs:46:7: warning:
+    Couldn't match expected type ‘Bool’ with actual type ‘Int’
+    In the expression: x
+    In an equation for ‘k’: k x = x
+
+..\..\typecheck\should_run\Defer01.hs:49:5: warning:
+    Couldn't match expected type ‘IO a0’
+                with actual type ‘Char -> IO ()’
+    Probable cause: ‘putChar’ is applied to too few arguments
+    In the first argument of ‘(>>)’, namely ‘putChar’
+    In the expression: putChar >> putChar 'p'
+*** Exception: ..\..\typecheck\should_run\Defer01.hs:11:40: error:
+    Couldn't match type ‘Char’ with ‘[Char]’
+    Expected type: String
+      Actual type: Char
+    In the first argument of ‘putStr’, namely ‘','’
+    In the second argument of ‘(>>)’, namely ‘putStr ','’
+    In the expression: putStr "Hello World" >> putStr ','
+(deferred type error)
+*** Exception: ..\..\typecheck\should_run\Defer01.hs:14:5: error:
+    Couldn't match expected type ‘Int’ with actual type ‘Char’
+    In the expression: 'p'
+    In an equation for ‘a’: a = 'p'
+(deferred type error)
+*** Exception: ..\..\typecheck\should_run\Defer01.hs:18:9: error:
+    No instance for (Eq B) arising from a use of ‘==’
+    In the expression: x == x
+    In an equation for ‘b’: b x = x == x
+(deferred type error)
+
+<interactive>:7:11: error:
+    Couldn't match type ‘Bool’ with ‘Int’
+    Expected type: C Int
+      Actual type: C Bool
+    In the first argument of ‘c’, namely ‘(C2 True)’
+    In the first argument of ‘print’, namely ‘(c (C2 True))’
+*** Exception: ..\..\typecheck\should_run\Defer01.hs:28:5: error:
+    No instance for (Num (a -> a)) arising from the literal ‘1’
+      (maybe you haven't applied a function to enough arguments?)
+    In the expression: 1
+    In an equation for ‘d’: d = 1
+(deferred type error)
+*** Exception: ..\..\typecheck\should_run\Defer01.hs:31:5: error:
+    Couldn't match expected type ‘Char -> t’ with actual type ‘Char’
+    Relevant bindings include
+      f :: t (bound at ..\..\typecheck\should_run\Defer01.hs:31:1)
+    The function ‘e’ is applied to one argument,
+    but its type ‘Char’ has none
+    In the expression: e 'q'
+    In an equation for ‘f’: f = e 'q'
+(deferred type error)
+*** Exception: ..\..\typecheck\should_run\Defer01.hs:34:8: error:
+    Couldn't match expected type ‘Char’ with actual type ‘a’
+    ‘a’ is a rigid type variable bound by
+        the type signature for:
+          h :: a -> (Char, Char)
+        at ..\..\typecheck\should_run\Defer01.hs:33:6
+    Relevant bindings include
+      x :: a (bound at ..\..\typecheck\should_run\Defer01.hs:34:3)
+      h :: a -> (Char, Char)
+        (bound at ..\..\typecheck\should_run\Defer01.hs:34:1)
+    In the expression: x
+    In the expression: (x, 'c')
+(deferred type error)
+*** Exception: ..\..\typecheck\should_run\Defer01.hs:39:17: error:
+    Couldn't match expected type ‘Bool’ with actual type ‘T a’
+    Relevant bindings include
+      a :: a (bound at ..\..\typecheck\should_run\Defer01.hs:39:3)
+      i :: a -> () (bound at ..\..\typecheck\should_run\Defer01.hs:39:1)
+    In the first argument of ‘not’, namely ‘(K a)’
+    In the expression: (not (K a))
+(deferred type error)
+*** Exception: ..\..\typecheck\should_run\Defer01.hs:43:5: error:
+    No instance for (MyClass a1) arising from a use of ‘myOp’
+    In the expression: myOp 23
+    In an equation for ‘j’: j = myOp 23
+(deferred type error)
+
+<interactive>:13:8: error:
+    Couldn't match expected type ‘Bool’ with actual type ‘Int’
+    In the first argument of ‘print’, namely ‘(k 2)’
+    In the expression: print (k 2)
+    In an equation for ‘it’: it = print (k 2)
+*** Exception: ..\..\typecheck\should_run\Defer01.hs:49:5: error:
+    Couldn't match expected type ‘IO a0’
+                with actual type ‘Char -> IO ()’
+    Probable cause: ‘putChar’ is applied to too few arguments
+    In the first argument of ‘(>>)’, namely ‘putChar’
+    In the expression: putChar >> putChar 'p'
+(deferred type error)