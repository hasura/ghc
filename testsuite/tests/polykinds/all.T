setTestOpts(only_compiler_types(['ghc']))

test('PolyKinds09', normal, compile_and_run, [''])
test('PolyKinds10', normal, compile_and_run, [''])

test('PolyKinds01', normal, compile, [''])
test('PolyKinds03', normal, compile, [''])
test('PolyKinds05', normal, compile, [''])
test('PolyKinds08', normal, compile, [''])
test('PolyKinds11', normal, compile, [''])
test('PolyKinds13', normal, compile, [''])

test('PolyKinds02', normal, compile_fail, [''])
test('PolyKinds04', normal, compile_fail, [''])
test('PolyKinds06', normal, compile_fail, [''])
test('PolyKinds07', normal, compile_fail, [''])

test('PolyKinds12', normal, compile, [''])

test('Freeman', normal, compile_and_run, [''])
test('MonoidsTF', normal, compile_and_run, [''])
test('MonoidsFD', normal, compile_and_run, [''])

test('T5798', normal, compile, [''])
test('T5770', normal, compile, [''])
test('T5771', normal, compile, [''])
test('T5717', normal, compile, [''])
test('T5862', normal, compile, [''])
test('T5912', normal, compile, [''])
test('T5881', normal, run_command, ['$MAKE -s --no-print-directory T5881'])
test('T5716', normal, compile_fail, [''])
test('T5937', normal, compile, [''])
test('T5935', normal, compile, [''])
<<<<<<< HEAD
test('T5938', normal, compile, [''])
=======
test('T5948', normal, compile, [''])
>>>>>>> 125a20ff
<|MERGE_RESOLUTION|>--- conflicted
+++ resolved
@@ -31,8 +31,5 @@
 test('T5716', normal, compile_fail, [''])
 test('T5937', normal, compile, [''])
 test('T5935', normal, compile, [''])
-<<<<<<< HEAD
 test('T5938', normal, compile, [''])
-=======
-test('T5948', normal, compile, [''])
->>>>>>> 125a20ff
+test('T5948', normal, compile, [''])