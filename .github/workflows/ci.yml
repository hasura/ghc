name: CI

# Trigger the workflow on push or pull request, but only for the master branch
on:
  pull_request:
  push:
<<<<<<< HEAD
    branches: ["ghc-head"]
=======
    branches: ["ghc-9.2"]
>>>>>>> 7b3685a3

jobs:
  cabal:
    name: ${{ matrix.os }} / ghc ${{ matrix.ghc }}
    runs-on: ${{ matrix.os }}
    strategy:
      matrix:
        os: [ubuntu-latest]
<<<<<<< HEAD
        cabal: ["3.4.0.0"]
        ghc:
          - "head"

    steps:
    - uses: actions/checkout@v2
      if: github.event.action == 'opened' || github.event.action == 'synchronize' || github.event.ref == 'refs/heads/ghc-head'
=======
        cabal: ["3.6"]
        ghc:
          - "9.2.1"

    steps:
    - uses: actions/checkout@v2
      if: github.event.action == 'opened' || github.event.action == 'synchronize' || github.event.ref == 'refs/heads/ghc-9.2'
>>>>>>> 7b3685a3

    - name: Install gmp and tinfo
      run: |
        sudo -- sh -c "apt-get update"
        sudo -- sh -c "apt-get -y install libgmp-dev libtinfo-dev"

    - uses: haskell/actions/setup@main
      id: setup-haskell-cabal
      name: Setup Haskell
      with:
        ghc-version: ${{ matrix.ghc }}
        cabal-version: ${{ matrix.cabal }}

    - name: Prepare environment
      run: echo "$HOME/.ghcup/bin" >> $GITHUB_PATH

    - name: Freeze
      run: |
        cabal freeze
 
    - uses: actions/cache@v2
      name: Cache ~/.cabal/store
      with:
        path: |
          ${{ steps.setup-haskell-cabal.outputs.cabal-store }}
        key: ${{ runner.os }}-${{ matrix.ghc }}-${{ hashFiles('cabal.project.freeze') }}

    - name: Build
      run: |
        cabal configure --enable-tests --enable-benchmarks --test-show-details=direct
        cabal build all

    - name: Test
      run: cabal test all<|MERGE_RESOLUTION|>--- conflicted
+++ resolved
@@ -4,11 +4,7 @@
 on:
   pull_request:
   push:
-<<<<<<< HEAD
     branches: ["ghc-head"]
-=======
-    branches: ["ghc-9.2"]
->>>>>>> 7b3685a3
 
 jobs:
   cabal:
@@ -17,23 +13,13 @@
     strategy:
       matrix:
         os: [ubuntu-latest]
-<<<<<<< HEAD
-        cabal: ["3.4.0.0"]
+        cabal: ["3.6"]
         ghc:
           - "head"
 
     steps:
     - uses: actions/checkout@v2
       if: github.event.action == 'opened' || github.event.action == 'synchronize' || github.event.ref == 'refs/heads/ghc-head'
-=======
-        cabal: ["3.6"]
-        ghc:
-          - "9.2.1"
-
-    steps:
-    - uses: actions/checkout@v2
-      if: github.event.action == 'opened' || github.event.action == 'synchronize' || github.event.ref == 'refs/heads/ghc-9.2'
->>>>>>> 7b3685a3
 
     - name: Install gmp and tinfo
       run: |
