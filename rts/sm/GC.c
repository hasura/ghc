/* -----------------------------------------------------------------------------
 *
 * (c) The GHC Team 1998-2008
 *
 * Generational garbage collector
 *
 * Documentation on the architecture of the Garbage Collector can be
 * found in the online commentary:
 * 
 *   http://hackage.haskell.org/trac/ghc/wiki/Commentary/Rts/Storage/GC
 *
 * ---------------------------------------------------------------------------*/

#include "PosixSource.h"
#include "Rts.h"
#include "HsFFI.h"

#include "Storage.h"
#include "RtsUtils.h"
#include "Apply.h"
#include "Updates.h"
#include "Stats.h"
#include "Schedule.h"
#include "Sanity.h"
#include "BlockAlloc.h"
#include "ProfHeap.h"
#include "Weak.h"
#include "Prelude.h"
#include "RtsSignals.h"
#include "STM.h"
#if defined(RTS_GTK_FRONTPANEL)
#include "FrontPanel.h"
#endif
#include "Trace.h"
#include "RetainerProfile.h"
#include "LdvProfile.h"
#include "RaiseAsync.h"
#include "Papi.h"
#include "Stable.h"

#include "GC.h"
#include "GCThread.h"
#include "GCTDecl.h"
#include "Compact.h"
#include "Evac.h"
#include "Scav.h"
#include "GCUtils.h"
#include "MarkStack.h"
#include "MarkWeak.h"
#include "Sparks.h"
#include "Sweep.h"
#include "Globalise.h"

#include <string.h> // for memset()
#include <unistd.h>

/* -----------------------------------------------------------------------------
   Global variables
   -------------------------------------------------------------------------- */

/* STATIC OBJECT LIST.
 *
 * During GC:
 * We maintain a linked list of static objects that are still live.
 * The requirements for this list are:
 *
 *  - we need to scan the list while adding to it, in order to
 *    scavenge all the static objects (in the same way that
 *    breadth-first scavenging works for dynamic objects).
 *
 *  - we need to be able to tell whether an object is already on
 *    the list, to break loops.
 *
 * Each static object has a "static link field", which we use for
 * linking objects on to the list.  We use a stack-type list, consing
 * objects on the front as they are added (this means that the
 * scavenge phase is depth-first, not breadth-first, but that
 * shouldn't matter).  
 *
 * A separate list is kept for objects that have been scavenged
 * already - this is so that we can zero all the marks afterwards.
 *
 * An object is on the list if its static link field is non-zero; this
 * means that we have to mark the end of the list with '1', not NULL.  
 *
 * Extra notes for generational GC:
 *
 * Each generation has a static object list associated with it.  When
 * collecting generations up to N, we treat the static object lists
 * from generations > N as roots.
 *
 * We build up a static object list while collecting generations 0..N,
 * which is then appended to the static object list of generation N+1.
 */

/* N is the oldest generation being collected, where the generations
 * are numbered starting at 0.  A major GC (indicated by the major_gc
 * flag) is when we're collecting all generations.  We only attempt to
 * deal with static objects and GC CAFs when doing a major GC.
 */
rtsBool major_gc;

rtsBool work_stealing;

nat next_gc_gen;

// Number of threads running in *this* GC
nat n_gc_threads;

/* Data used for allocation area sizing.
 */
static lnat g0_pcnt_kept = 30; // percentage of g0 live at last minor GC 

/* Mut-list stats */
#ifdef DEBUG
nat mutlist_MUTVARS,
    mutlist_MUTARRS,
    mutlist_MVARS,
    mutlist_OTHERS;
#endif

/* Thread-local data for each GC thread
 */
gc_thread **gc_threads = NULL;

#if !defined(THREADED_RTS)
StgWord8 the_gc_thread[sizeof(gc_thread) + 64 * sizeof(gen_workspace)];
#endif

// The number of currently active GC threads; use inc_running()/dec_running()
static volatile StgWord gc_running_threads;

#if defined(THREADED_RTS)
static Mutex gc_local_mutex;
#endif

DECLARE_GCT

/* -----------------------------------------------------------------------------
   Static function declarations
   -------------------------------------------------------------------------- */

static void    mark_root               (void *user, StgClosure **root);
static void    zero_static_object_list (StgClosure* first_static);
static nat     determine_collect_gen   (void);
static void    stash_mut_list          (Capability *cap, nat gen_no);
static void    prepare_collected_gen   (generation *gen);
static void    prepare_uncollected_gen (nat gc_type, generation *gen);
static void    init_gc_thread          (gc_thread *);
static void    prepare_gc_thread       (void);
static void    resize_generations      (void);
static void    resize_nursery          (lnat copied, nat N);
static void    scavenge_until_all_done (void);
static StgWord inc_running             (void);
static StgWord dec_running             (void);
static void    wakeup_gc_threads       (nat me, nat N);
static void    shutdown_gc_threads     (nat me);
static void    collect_gct_blocks      (void);
static void    freeMarkStack           (void);

#if 0 && defined(DEBUG)
static void gcCAFs                  (void);
#endif

/* -----------------------------------------------------------------------------
   GarbageCollect: the main entry point to the garbage collector.

   Locks held: all capabilities are held throughout GarbageCollect().
   -------------------------------------------------------------------------- */

void
GarbageCollect (nat N, // generation to collect
                nat gc_type USED_IF_THREADS,
                Capability *cap)
{
  bdescr *bd;
  generation *gen;
  lnat live_words, live_blocks;
  lnat allocated, copied, max_copied, avg_copied, slop;
  gc_thread *saved_gct;
  nat g, n;

  // necessary if we stole a callee-saves register for gct:
  saved_gct = gct;

#ifdef PROFILING
  CostCentreStack *prev_CCS;
#endif

  if (gc_type != GC_LOCAL) { ACQUIRE_SM_LOCK; }

#if defined(RTS_USER_SIGNALS)
  if (RtsFlags.MiscFlags.install_signal_handlers && 
      gc_type != GC_LOCAL) {
    // block signals
    blockUserSignals();
  }
#endif

  ASSERT(sizeof(gen_workspace) == 16 * sizeof(StgWord));
  // otherwise adjust the padding in gen_workspace.

  // this is the main thread
  SET_GCT(gc_threads[cap->no]);

  gct->gc_type = gc_type;
  major_gc = (N == RtsFlags.GcFlags.generations-1);

  // tell the stats department that we've started a GC 
  stat_startGC(gct);

  // lock the StablePtr table
  if (gc_type != GC_LOCAL) stablePtrPreGC();

//  if (gc_type == GC_LOCAL) { ACQUIRE_LOCK(&gct->local_gc_lock); }

#ifdef DEBUG
  // these are stats only; we could make them thread-local but it
  // doesn't matter if they aren't accurate.
  mutlist_MUTVARS = 0;
  mutlist_MUTARRS = 0;
  mutlist_OTHERS  = 0;
#endif

  // attribute any costs to CCS_GC 
#ifdef PROFILING
  prev_CCS = CCCS;
  CCCS = CCS_GC;
#endif

  // Approximate how much we allocated since the last GC.
  if (gc_type == GC_LOCAL) {
      allocated = calcAllocatedCap(cap, rtsFalse);
  } else {
      allocated = calcAllocated(rtsFalse/* don't count the nursery yet */);
  }

  /* Figure out which generation to collect
   */
  if (gc_type == GC_LOCAL) {
      ASSERT(N == 0);
  }
  gct->collect_gen = N;

#if defined(THREADED_RTS)
  if (gc_type == GC_LOCAL) {
      work_stealing = rtsFalse;
  } else {
      work_stealing = RtsFlags.ParFlags.parGcLoadBalancingEnabled &&
                      N >= RtsFlags.ParFlags.parGcLoadBalancingGen;
  }
      // It's not always a good idea to do load balancing in parallel
      // GC.  In particular, for a parallel program we don't want to
      // lose locality by moving cached data into another CPU's cache
      // (this effect can be quite significant). 
      //
      // We could have a more complex way to deterimine whether to do
      // work stealing or not, e.g. it might be a good idea to do it
      // if the heap is big.  For now, we just turn it on or off with
      // a flag.
#endif

  gc_running_threads = 0;

#if defined(THREADED_RTS)
  // How many threads will be participating in this GC?
  if (gc_type == GC_PAR) {
      n_gc_threads = RtsFlags.ParFlags.nNodes;
  } else {
      n_gc_threads = 1;
  }
#else
  n_gc_threads = 1;
#endif

  debugTrace(DEBUG_gc, "GC (%s, gen %d): %ld MB in use, using %d thread(s)",
             gc_type==GC_LOCAL ? "GC_LOCAL" :
             gc_type==GC_PAR   ? "GC_PAR"   : "GC_SEQ",
             N, mblocks_allocated, n_gc_threads);

#ifdef RTS_GTK_FRONTPANEL
  if (RtsFlags.GcFlags.frontpanel) {
      updateFrontPanelBeforeGC(N);
  }
#endif

#ifdef DEBUG
  // check for memory leaks if DEBUG is on 
  if (gc_type != GC_LOCAL || n_capabilities == 1) {
      memInventory(DEBUG_gc);
  }
#endif

  // check sanity *before* GC
  IF_DEBUG(sanity, checkSanity (gc_type == GC_LOCAL && n_capabilities != 1,
                                rtsFalse /* before GC */,
                                major_gc, 
                                cap->no));

  // Prepare the young generations:
  if (gc_type == GC_LOCAL) {
      prepare_collected_gen(&all_generations[gct->index]);
  } else {
      for (n = 0; n < n_capabilities; n++) {
          prepare_collected_gen(&all_generations[n]);
      }
  }
  // Prepare the generatinos we're collecting, 1..N
  for (g = 1; g <= N; g++) {
      prepare_collected_gen(&old_generations[g]);
  }
  // Prepare the generations/steps that we're *not* collecting.
  for (g = N+1; g < RtsFlags.GcFlags.generations; g++) {
      prepare_uncollected_gen(gc_type, &old_generations[g]);
  }

  // Prepare the workspaces attached to this gc_thread
  prepare_gc_thread();

  /* -----------------------------------------------------------------------
   * follow all the roots that we know about:
   */

  // the main thread is running: this prevents any other threads from
  // exiting prematurely, so we can start them now.
  // NB. do this after the mutable lists have been saved above, otherwise
  // the other GC threads will be writing into the old mutable lists.
  inc_running();
  wakeup_gc_threads(gct->index, N);
  
  // scavenge the capability-private mutable lists.  This isn't part
  // of markSomeCapabilities() because markSomeCapabilities() can only
  // call back into the GC via mark_root() (due to the gct register
  // variable).
  traceEventGcWork(gct->cap);

  switch (gc_type) {
  case GC_SEQ:
      for (n = 0; n < n_capabilities; n++) {
          scavenge_capability_mut_lists(&capabilities[n]);
      }
      break;
#ifdef THREADED_RTS
  case GC_LOCAL:
      scavenge_capability_mut_lists_local(gct->cap);
      break;
  case GC_PAR:
      scavenge_capability_mut_lists_par(gct->cap);
      break;
#endif
  }

  // follow roots from the CAF list (used by GHCi)
  gct->evac_gen_ix = 0;
  markCAFs(mark_root, gct);

#if defined(RTS_USER_SIGNALS)
  // mark the signal handlers (signals should be already blocked)
  markSignalHandlers(mark_root, gct);
#endif

  // follow all the roots that the application knows about.
  gct->evac_gen_ix = 0;
  if (gc_type == GC_SEQ) {
      for (n = 0; n < n_capabilities; n++) {
          markCapability(mark_root, gct, &capabilities[n],
                         rtsTrue/*don't mark sparks*/);
      }
  } else {
      markCapability(mark_root, gct, cap, rtsTrue/*don't mark sparks*/);
  }

  markScheduler(mark_root, gct);

  // Mark the weak pointer list, and prepare to detect dead weak pointers.
  initWeakForGC();
  markWeakPtrList();

  // Mark the stable pointer table.
  if (gc_type != GC_LOCAL) markStablePtrTable(mark_root, gct);

  /* -------------------------------------------------------------------------
   * Repeatedly scavenge all the areas we know about until there's no
   * more scavenging to be done.
   */
  for (;;)
  {
      scavenge_until_all_done();
      // The other threads are now stopped.  We might recurse back to
      // here, but from now on this is the only thread.
      
      // must be last...  invariant is that everything is fully
      // scavenged at this point.
      if (gc_type == GC_LOCAL) { ACQUIRE_LOCK(&gc_local_mutex); }
      if (traverseWeakPtrList()) { // returns rtsTrue if evaced something 
	  inc_running();
          if (gc_type == GC_LOCAL) { RELEASE_LOCK(&gc_local_mutex); }
	  continue;
      }
      if (gc_type == GC_LOCAL) { RELEASE_LOCK(&gc_local_mutex); }

      // If we get to here, there's really nothing left to do.
      break;
  }

  if (gc_type == GC_PAR) {
      shutdown_gc_threads(gct->index);
  }

  // Now see which stable names are still alive.
  if (gc_type != GC_LOCAL) gcStablePtrTable();

#ifdef THREADED_RTS
  switch (gc_type)
  {
  case GC_LOCAL:
      // don't touch the spark pool for GC_LOCAL: other Capabilities may
      // be stealing from it.  It only contains global pointers, so we
      // are safe to ignore it.
      break;

  case GC_SEQ:
      for (n = 0; n < n_capabilities; n++) {
          pruneSparkQueue(&capabilities[n]);
      }
      break;

  case GC_PAR:
      pruneSparkQueue(gct->cap);
      break;
  }
#endif

#ifdef PROFILING
  // We call processHeapClosureForDead() on every closure destroyed during
  // the current garbage collection, so we invoke LdvCensusForDead().
  if (RtsFlags.ProfFlags.doHeapProfile == HEAP_BY_LDV
      || RtsFlags.ProfFlags.bioSelector != NULL)
    LdvCensusForDead(N);
#endif

  // NO MORE EVACUATION AFTER THIS POINT!

<<<<<<< HEAD
  // Two-space collector: free the old to-space.
  // g0->old_blocks is the old nursery
  // g0->blocks is to-space from the previous GC
  if (RtsFlags.GcFlags.generations == 1) {
      if (g0->blocks != NULL) {
	  freeChain_sync(g0->blocks);
	  g0->blocks = NULL;
      }
  }

=======
>>>>>>> 927df648
  // Finally: compact or sweep the oldest generation.
  if (major_gc && oldest_gen->mark) {
      if (oldest_gen->compact) 
          compact(gct);
      else
          sweep(oldest_gen);
  }

  copied = 0;
  max_copied = 0;
  avg_copied = 0;
  { 
      nat i;
      if (n_gc_threads > 1) {
          for (i=0; i < n_gc_threads; i++) {
              debugTrace(DEBUG_gc,"thread %d:", i);
              debugTrace(DEBUG_gc,"   copied           %ld", gc_threads[i]->copied * sizeof(W_));
              debugTrace(DEBUG_gc,"   scanned          %ld", gc_threads[i]->scanned * sizeof(W_));
              debugTrace(DEBUG_gc,"   any_work         %ld", gc_threads[i]->any_work);
              debugTrace(DEBUG_gc,"   no_work          %ld", gc_threads[i]->no_work);
              debugTrace(DEBUG_gc,"   scav_find_work %ld",   gc_threads[i]->scav_find_work);
              copied += gc_threads[i]->copied;
              max_copied = stg_max(gc_threads[i]->copied, max_copied);
          }
          avg_copied = copied;
      } else {
          copied = gct->copied;
          max_copied = 0;
          avg_copied = 0;
      }
  }

  // Run through all the generations/steps and tidy up.
  // We're going to:
  //   - count the amount of "live" data (live_words, live_blocks)
  //   - count the amount of "copied" data in this GC (copied)
  //   - free from-space
  //   - make to-space the new from-space (set BF_EVACUATED on all blocks)
  //   - sweep the prim area
  //
  live_words = 0;
  live_blocks = 0;

  for (n = 0; n < total_generations; n++) {

    gen = &all_generations[n];
    g = gen->no;

    // someone else's local generation?
    if (gc_type == GC_LOCAL && isNonLocalGen(gen))
        continue;

    ACQUIRE_SPIN_LOCK(&gen->sync);

    if (g == N) {
      gen->collections++; // for stats 
      if (n_gc_threads > 1) gen->par_collections++;
    }

    // Count the mutable list as bytes "copied" for the purposes of
    // stats.  Every mutable list is copied during every GC.
    if (g > 0) {
	nat mut_list_size = 0;
        if (gc_type == GC_LOCAL) {
            mut_list_size = countOccupied(cap->mut_lists[g]);
        } else {
            for (n = 0; n < n_capabilities; n++) {
                mut_list_size += countOccupied(capabilities[n].mut_lists[g]);
            }
        }
	copied +=  mut_list_size;

	debugTrace(DEBUG_gc,
		   "mut_list_size: %lu (%d vars, %d arrays, %d MVARs, %d others)",
		   (unsigned long)(mut_list_size * sizeof(W_)),
		   mutlist_MUTVARS, mutlist_MUTARRS, mutlist_MVARS, mutlist_OTHERS);
    }

    bdescr *next, *prev;

    // for generations we collected... 
    if (g <= N) {

	/* free old memory and shift to-space into from-space for all
	 * the collected steps (except the allocation area).  These
	 * freed blocks will probaby be quickly recycled.
	 */
        if (gen->mark)
        {
            // tack the new blocks on the end of the existing blocks
            if (gen->old_blocks != NULL) {
                
                prev = NULL;
                for (bd = gen->old_blocks; bd != NULL; bd = next) {
                    
                    next = bd->link;
                    
                    if (!(bd->flags & BF_MARKED))
                    {
                        if (prev == NULL) {
                            gen->old_blocks = next;
                        } else {
                            prev->link = next;
                        }
                        freeGroup_sync(bd);
                        gen->n_old_blocks--;
                    }
                    else
                    {
                        gen->n_words += bd->free - bd->start;
                        
                        // NB. this step might not be compacted next
                        // time, so reset the BF_MARKED flags.
                        // They are set before GC if we're going to
                        // compact.  (search for BF_MARKED above).
                        bd->flags &= ~BF_MARKED;
                        
                        // between GCs, all blocks in the heap except
                        // for the nursery have the BF_EVACUATED flag set.
                        bd->flags |= BF_EVACUATED;
                        
                        prev = bd;
                    }
                }

                if (prev != NULL) {
                    prev->link = gen->blocks;
                    gen->blocks = gen->old_blocks;
                }
            }
            // add the new blocks to the block tally
            gen->n_blocks += gen->n_old_blocks;
            ASSERT(countBlocks(gen->blocks) == gen->n_blocks);
            ASSERT(countOccupied(gen->blocks) == gen->n_words);
        }
        else // not compacted
        {
            freeChain_sync(gen->old_blocks);

            if (N >= global_gen_no) {
                freeChain_sync(gen->prim_blocks);
                gen->prim_blocks   = NULL;
                gen->n_prim_blocks = 0;
                gen->n_prim_words  = 0;
            } else {
                sweepPrimArea(gen);
            }
            gen->n_prim_words = countOccupied(gen->prim_blocks);
        }

        gen->old_blocks = NULL;
        gen->n_old_blocks = 0;

        /* LARGE OBJECTS.  The current live large objects are chained on
         * scavenged_large, having been moved during garbage
         * collection from large_objects.  Any objects left on the
         * large_objects list are therefore dead, so we free them here.
         */
        freeChain_sync(gen->large_objects);
        gen->large_objects  = gen->scavenged_large_objects;
        gen->n_large_blocks = gen->n_scavenged_large_blocks;
        gen->n_new_large_words = 0;
    }
    else // for generations > N
    {
	/* For older generations, we need to append the
	 * scavenged_large_object list (i.e. large objects that have been
	 * promoted during this GC) to the large_object list for that step.
	 */
	for (bd = gen->scavenged_large_objects; bd; bd = next) {
            next = bd->link;
            dbl_link_onto(bd, &gen->large_objects);
	}
        
	// add the new blocks we promoted during this GC 
	gen->n_large_blocks += gen->n_scavenged_large_blocks;
    }

    ASSERT(countBlocks(gen->large_objects) == gen->n_large_blocks);

    gen->scavenged_large_objects = NULL;
    gen->n_scavenged_large_blocks = 0;

    // Count "live" data.  Do it here rather than in calcLiveWords
    // because we're inside the gen->sync lock.
    live_words  += genLiveWords(gen);
    live_blocks += genLiveBlocks(gen);

    // add in the partial blocks in the gen_workspaces, but ignore gen 0
    // if this is a local GC (we can't count another capability's part_list)
    if (gc_type == GC_LOCAL) {
        live_words  += gcThreadLiveWords(gct->index, gen->no);
        live_blocks += gcThreadLiveBlocks(gct->index, gen->no);
    } else {
        nat i;
        for (i = 0; i < n_capabilities; i++) {
            live_words  += gcThreadLiveWords(i, gen->no);
            live_blocks += gcThreadLiveBlocks(i, gen->no);
        }
    }

    RELEASE_SPIN_LOCK(&gen->sync);
  } // for all generations

  // update the max size of older generations after a major GC
  resize_generations();
  
  }

  // Free the mark stack, leaving one block.
  freeMarkStack();
      
  // Free any bitmaps.
  for (g = 0; g < total_generations; g++) {
      gen = &all_generations[g];
      if (gct->gc_type == GC_LOCAL && isNonLocalGen(gen))
          continue;
      if (gen->bitmap != NULL) {
          freeGroup_sync(gen->bitmap);
          gen->bitmap = NULL;
      }
  }

  // Reset the nursery: make the blocks empty
  if (gc_type == GC_LOCAL) {
      allocated += clearNursery(cap->no);
  } else {
      allocated += clearNurseries();
  }

  resize_nursery(copied,N);

#ifdef PROFILING
  // resetStaticObjectForRetainerProfiling() must be called before
  // zeroing below.
  if (n_gc_threads > 1) {
      barf("profiling is currently broken with multi-threaded GC");
      // ToDo: fix the gct->scavenged_static_objects below
  }
  resetStaticObjectForRetainerProfiling(gct->scavenged_static_objects);
#endif

  // zero the scavenged static object list 
  if (major_gc) {
      nat i;
      if (gc_type == GC_SEQ) {
          zero_static_object_list(gct->scavenged_static_objects);
      } else {
          for (i = 0; i < n_gc_threads; i++) {
              zero_static_object_list(gc_threads[i]->scavenged_static_objects);
          }
      }
  }

  // Reset the nursery
  if (gc_type == GC_LOCAL) {
      resetNursery(cap->no);
  } else {
      resetNurseries();
  }

  // Update the stable pointer hash table.
  if (gc_type != GC_LOCAL) updateStablePtrTable(major_gc);

  // paranoia until I figure out how much of the following code can be
  // run concurrently...
  if (gc_type == GC_LOCAL) { ACQUIRE_LOCK(&gc_local_mutex); }

  // ok, GC over: tell the stats department what happened. 
  slop = live_blocks * BLOCK_SIZE_W - live_words;
  stat_endGC(gct, allocated, live_words,
             copied, N, max_copied, avg_copied, slop);

  // make sure our mut_lists don't point to anything local.  This step
  // also moves mut_list entries to the right mut_list if they ended
  // up on the wrong one during a GC_PAR.
  for (g = RtsFlags.GcFlags.generations-1; g > 0; g--) {
      if (gc_type == GC_LOCAL) {
          stash_mut_list (cap, g);
      } else {
          for (n = 0; n < n_capabilities; n++) {
              stash_mut_list (&capabilities[n], g);
          }
      }
  }                  
  if (gc_type == GC_LOCAL) {
      globalise_capability_mut_lists (cap);
  } else {
      RELEASE_SM_LOCK; // globalise acquires sm_mutex itself as needed
      for (n = 0; n < n_capabilities; n++) {
          globalise_capability_mut_lists (&capabilities[n]);
      }
      ACQUIRE_SM_LOCK;
  }

  // unlock the StablePtr table.  Must be before scheduleFinalizers(),
  // because a finalizer may call hs_free_fun_ptr() or
  // hs_free_stable_ptr(), both of which access the StablePtr table.
  if (gc_type != GC_LOCAL) stablePtrPostGC();

  // Start any pending finalizers.  Must be after
  // updateStablePtrTable() and stablePtrPostGC() (see #4221).
  if (gc_type != GC_LOCAL) { RELEASE_SM_LOCK; }
  scheduleFinalizers(cap, gct->old_weak_ptrs);
  if (gc_type != GC_LOCAL) { ACQUIRE_SM_LOCK; }

  // send exceptions to any threads which were about to die 
  if (gc_type != GC_LOCAL) {
      RELEASE_SM_LOCK;
      resurrectThreads(gct->resurrected_threads);
      ACQUIRE_SM_LOCK;
  } else {
      // we don't do this in local GC (yet)
      ASSERT(gct->resurrected_threads == END_TSO_QUEUE);
  }

  if (major_gc) {
      nat need, got;
      need = BLOCKS_TO_MBLOCKS(n_alloc_blocks);
      got = mblocks_allocated;
      /* If the amount of data remains constant, next major GC we'll
         require (F+1)*need. We leave (F+2)*need in order to reduce
         repeated deallocation and reallocation. */
      need = (RtsFlags.GcFlags.oldGenFactor + 2) * need;
      if (got > need) {
          returnMemoryToOS(got - need);
      }
  }

  // check sanity after GC
  IF_DEBUG(sanity, checkSanity (gc_type == GC_LOCAL && n_capabilities != 1, 
                                rtsTrue /* after GC */,
                                major_gc, 
                                cap->no));

  // extra GC trace info 
  IF_DEBUG(gc, statDescribeGens());

#ifdef DEBUG
  // symbol-table based profiling 
  /*  heapCensus(to_blocks); */ /* ToDo */
#endif

  // restore enclosing cost centre 
#ifdef PROFILING
  CCCS = prev_CCS;
#endif

#ifdef DEBUG
  // check for memory leaks if DEBUG is on 
  if (gc_type != GC_LOCAL || n_capabilities == 1) {
      // we can't account for blocks in another local heap, so only do this
      // when doing a global GC.
      memInventory(DEBUG_gc);
  }
#endif

#ifdef RTS_GTK_FRONTPANEL
  if (RtsFlags.GcFlags.frontpanel) {
      updateFrontPanelAfterGC( N, live );
  }
#endif

  // Guess which generation we'll collect *next* time
  next_gc_gen = determine_collect_gen();

#if defined(RTS_USER_SIGNALS)
  if (RtsFlags.MiscFlags.install_signal_handlers) {
    // unblock signals again
    unblockUserSignals();
  }
#endif

  if (gc_type == GC_LOCAL) {
      RELEASE_LOCK(&gc_local_mutex);
//      RELEASE_LOCK(&gct->local_gc_lock);
  } else {
      RELEASE_SM_LOCK;
  }

  gct->gc_type = GC_LOCAL; // always GC_LOCAL between collections

  SET_GCT(saved_gct);
}

/* -----------------------------------------------------------------------------
   allocate memory in a generation using the GC's data structures
   -------------------------------------------------------------------------- */

StgPtr allocateInGen (Capability *cap USED_IF_THREADS, nat gen_ix, nat size)
{
    StgPtr p;
    gen_workspace *ws;
    gc_thread *saved_gct;
    bdescr *bd;

    saved_gct = gct;
    SET_GCT(gc_threads[cap->no]);
    ASSERT(gct->gc_type == GC_LOCAL); // alloc_todo_block needs to know

    ws = &gct->gens[gen_ix];
    
    ASSERT(ws->todo_bd != NULL);

    p = ws->todo_free;
    ws->todo_free += size;

    if (ws->todo_free > ws->todo_lim) {
        bd = ws->todo_bd;
        if (ws->todo_lim + size <= bd->start + bd->blocks * BLOCK_SIZE_W) {
            ws->todo_lim = bd->start + bd->blocks * BLOCK_SIZE_W;
        } else {
            bd->link = ws->scavd_list;
            ws->scavd_list = bd;
            ws->n_scavd_blocks += bd->blocks;
            IF_DEBUG(sanity, 
                     ASSERT(countBlocks(ws->scavd_list) == ws->n_scavd_blocks));
            alloc_todo_block (ws, size);
            p = ws->todo_free;
            ws->todo_free += size;
        }
    }

    ASSERT(ws->todo_free >= ws->todo_bd->free && ws->todo_free <= ws->todo_lim);

    SET_GCT(saved_gct);

    return p;
}

/* -----------------------------------------------------------------------------
   Figure out which generation to collect, initialise N and major_gc.

   Also returns the total number of blocks in generations that will be
   collected.
   -------------------------------------------------------------------------- */

static nat
determine_collect_gen (void)
{
    nat g, i, blocks, prim_blocks;

    // count the number of prim blocks, and count this with the total
    // number of old-gen blocks for the purposes of deciding whether
    // to do an old-gen GC.  This avoids the prim area growing too
    // large, and seems to be a slight win in gc_bench.

    prim_blocks = 0;
    if (gct->gc_type == GC_LOCAL) {
        prim_blocks = all_generations[gct->index].n_prim_blocks;
        // XXX shouldn't we add n_prim_blocks from all the local heaps here?
    } else {
        for (i = 0; i < n_capabilities; i++) {
            prim_blocks += all_generations[i].n_prim_blocks;
        }
    }

    // we always collect at least gen 0
    for (g = RtsFlags.GcFlags.generations - 1; g > 0; g--) {

        blocks = old_generations[g].n_words / BLOCK_SIZE_W
               + old_generations[g].n_large_blocks
               + prim_blocks;

        if (blocks >= old_generations[g].max_blocks) 
            break;
    }

    return g;
}

    
/* -----------------------------------------------------------------------------
   Initialise the gc_thread structures.
   -------------------------------------------------------------------------- */

#define GC_THREAD_INACTIVE             0
#define GC_THREAD_STANDING_BY          1
#define GC_THREAD_RUNNING              2
#define GC_THREAD_WAITING_TO_CONTINUE  3

static void
init_gc_thread (gc_thread *t)
{
    t->static_objects = END_OF_STATIC_LIST;
    t->scavenged_static_objects = END_OF_STATIC_LIST;
    t->scan_bd = NULL;
    t->evac_gen_ix = 0;
    t->failed_to_evac = rtsFalse;
    t->eager_promotion = rtsTrue;
    t->thunk_selector_depth = 0;
    t->copied = 0;
    t->scanned = 0;
    t->any_work = 0;
    t->no_work = 0;
    t->scav_find_work = 0;
    t->resurrected_threads = NULL;
}

static void
new_gc_thread (nat n, gc_thread *t)
{
    nat g;
    gen_workspace *ws;

    t->cap = &capabilities[n];

#ifdef THREADED_RTS
    initSpinLock(&t->gc_spin);
    initSpinLock(&t->mut_spin);
    ACQUIRE_SPIN_LOCK(&t->gc_spin);
    t->wakeup = GC_THREAD_INACTIVE;  // starts true, so we can wait for the
                          // thread to start up, see wakeup_gc_threads
    initMutex(&t->local_gc_lock);
#endif

    t->index = n;
    t->localg0 = &all_generations[n];
    t->free_blocks = NULL;
    t->gc_count = 0;
    t->mut_lists = capabilities[t->index].mut_lists;

    // this counter is aggregated over the whole run
    t->globalised = 0;

    init_gc_thread(t);

    // The mark stack always has one block in it.
    t->mark_stack_bd         = allocBlock();
    t->mark_stack_top_bd     = t->mark_stack_bd;
    t->mark_stack_bd->link   = NULL;
    t->mark_stack_bd->u.back = NULL;
    t->mark_sp               = t->mark_stack_bd->start;

#ifdef USE_PAPI
    t->papi_events = -1;
#endif

    // always GC_LOCAL outside of a GC_SEQ or GC_PAR collection.
    t->gc_type = GC_LOCAL;

    // we need a workspace for every generation, even the local
    // generations of other Capabilities, in case we do a
    // single-threaded GC.
    for (g = 0; g < total_generations; g++)
    {
        ws = &t->gens[g];
        ws->gen = &all_generations[g];
        ASSERT(g == ws->gen->ix);
        ws->my_gct = t;
        
        // We want to call
        //   alloc_todo_block(ws,0);
        // but can't, because it uses gct which isn't set up at this point.
        // Hence, allocate a block for todo_bd manually:
        {
            bdescr *bd = allocBlock(); // no lock, locks aren't initialised yet
            initBdescr(bd, ws->gen, ws->gen->to);
            bd->flags = BF_EVACUATED;
            bd->u.scan = bd->free = bd->start;

            ws->todo_bd = bd;
            ws->todo_free = bd->free;
            ws->todo_lim = bd->start + BLOCK_SIZE_W;
        }

        ws->todo_q = newWSDeque(128);
        ws->todo_overflow = NULL;
        ws->n_todo_overflow = 0;
        ws->todo_large_objects = NULL;
        
        ws->part_list = NULL;
        ws->n_part_blocks = 0;

        ws->scavd_list = NULL;
        ws->n_scavd_blocks = 0;
    }
}


void
initGcThreads (void)
{
    if (gc_threads == NULL) {
#if defined(THREADED_RTS)
        nat i;
	gc_threads = stgMallocBytes (RtsFlags.ParFlags.nNodes * 
				     sizeof(gc_thread*), 
				     "alloc_gc_threads");

	for (i = 0; i < RtsFlags.ParFlags.nNodes; i++) {
            gc_threads[i] = 
                stgMallocBytes(sizeof(gc_thread) + 
                               total_generations * sizeof(gen_workspace),
                               "alloc_gc_threads");

            new_gc_thread(i, gc_threads[i]);
	}

        initMutex(&gc_local_mutex);
#else
        gc_threads = stgMallocBytes (sizeof(gc_thread*),"alloc_gc_threads");
	gc_threads[0] = gct;
        new_gc_thread(0,gc_threads[0]);
#endif
    }
}

void
freeGcThreads (void)
{
    nat g;
    if (gc_threads != NULL) {
#if defined(THREADED_RTS)
        nat i;
	for (i = 0; i < n_capabilities; i++) {
            for (g = 0; g < RtsFlags.GcFlags.generations; g++)
            {
                freeWSDeque(gc_threads[i]->gens[g].todo_q);
            }
            stgFree (gc_threads[i]);
	}
        stgFree (gc_threads);
#else
        for (g = 0; g < RtsFlags.GcFlags.generations; g++)
        {
            freeWSDeque(gc_threads[0]->gens[g].todo_q);
        }
        stgFree (gc_threads);
#endif
        gc_threads = NULL;
    }
}

/* ----------------------------------------------------------------------------
   Start GC threads
   ------------------------------------------------------------------------- */

static StgWord
inc_running (void)
{
    StgWord new;
    if (gct->gc_type != GC_PAR) return 1;
    new = atomic_inc(&gc_running_threads);
    ASSERT(new <= n_gc_threads);
    return new;
}

static StgWord
dec_running (void)
{
    if (gct->gc_type != GC_PAR) return 0;
    ASSERT(gc_running_threads != 0);
    return atomic_dec(&gc_running_threads);
}

static rtsBool
any_work (void)
{
    nat g;
    gen_workspace *ws;

    gct->any_work++;

    write_barrier();

    // scavenge objects in compacted generation
    if (!mark_stack_empty()) {
	return rtsTrue;
    }
    
    // Check for global work in any generation.  We don't need to
    // check for local work, because we have already exited
    // scavenge_loop(), which means there is no local work for this
    // thread.
    for (g = 0; g < total_generations; g++) {
        ws = &gct->gens[g];
        if (gct->gc_type == GC_LOCAL && isNonLocalGen(ws->gen))
            continue;
        if (ws->todo_large_objects) return rtsTrue;
        if (!looksEmptyWSDeque(ws->todo_q)) return rtsTrue;
        if (ws->todo_overflow) return rtsTrue;
    }

#if defined(THREADED_RTS)
    if (work_stealing) {
        nat n;
        int i;
        // look for work to steal
        for (n = 0; n < n_gc_threads; n++) {
            if (n == gct->index) continue;
            for (i = total_generations-1; i >= 0; i--) {
                // never steal from local heap:
                ws = &gc_threads[n]->gens[i];
                if (all_generations[i].is_local) continue;
                if (!looksEmptyWSDeque(ws->todo_q)) return rtsTrue;
            }
        }
    }
#endif

    gct->no_work++;
#if defined(THREADED_RTS)
    yieldThread();
#endif

    return rtsFalse;
}    

static void
scavenge_until_all_done (void)
{
    nat r;
	
loop:
#if defined(THREADED_RTS)
    if (gct->gc_type == GC_LOCAL) {
        scavenge_loop_local();
    }
    else if (n_gc_threads > 1) {
        scavenge_loop_par();
    } else {
        scavenge_loop();
    }
#else
    scavenge_loop();
#endif

    collect_gct_blocks();

    // scavenge_loop() only exits when there's no work to do
    r = dec_running();
    
    traceEventGcIdle(gct->cap);

    debugTrace(DEBUG_gc, "%d GC threads still running", r);
    
    while (gc_running_threads != 0) {
        // usleep(1);
        if (any_work()) {
            inc_running();
            traceEventGcWork(gct->cap);
            goto loop;
        }
        // any_work() does not remove the work from the queue, it
        // just checks for the presence of work.  If we find any,
        // then we increment gc_running_threads and go back to 
        // scavenge_loop() to perform any pending work.
    }
    
    traceEventGcDone(gct->cap);
}

#if defined(THREADED_RTS)

void
gcWorkerThread (Capability *cap)
{
    gc_thread *saved_gct;

    // necessary if we stole a callee-saves register for gct:
    saved_gct = gct;

    gct = gc_threads[cap->no];
    gct->gc_type = GC_PAR;

    // Wait until we're told to wake up
    RELEASE_SPIN_LOCK(&gct->mut_spin);
    gct->wakeup = GC_THREAD_STANDING_BY;
    debugTrace(DEBUG_gc, "GC thread %d standing by...", gct->index);
    ACQUIRE_SPIN_LOCK(&gct->gc_spin);
    
#ifdef USE_PAPI
    // start performance counters in this thread...
    if (gct->papi_events == -1) {
        papi_init_eventset(&gct->papi_events);
    }
    papi_thread_start_gc1_count(gct->papi_events);
#endif
    stat_gcWorkerThreadStart(gct);
    
    prepare_gc_thread();

    traceEventGcWork(gct->cap);

    // Every thread evacuates some roots.
    gct->evac_gen_ix = 0;
    markCapability(mark_root, gct, cap, rtsTrue/*prune sparks*/);
    scavenge_capability_mut_lists(cap);

    scavenge_until_all_done();
    
    // can't do this here, because we might have to shuffle entries
    // betwee mut_lists after parallel GC, so the main thread does it all.
    // globalise_mut_lists (cap);

#ifdef THREADED_RTS
    // Now that the whole heap is marked, we discard any sparks that
    // were found to be unreachable.  The main GC thread is currently
    // marking heap reachable via weak pointers, so it is
    // non-deterministic whether a spark will be retained if it is
    // only reachable via weak pointers.  To fix this problem would
    // require another GC barrier, which is too high a price.
    pruneSparkQueue(cap);
#endif

    // free this thread's mark stack.
    freeMarkStack();

    // record the time spent doing GC in the Task structure
    stat_gcWorkerThreadDone(gct);

#ifdef USE_PAPI
    // count events in this thread towards the GC totals
    papi_thread_stop_gc1_count(gct->papi_events);
#endif

    // Wait until we're told to continue
    RELEASE_SPIN_LOCK(&gct->gc_spin);
    gct->wakeup = GC_THREAD_WAITING_TO_CONTINUE;
    debugTrace(DEBUG_gc, "GC thread %d waiting to continue...", 
               gct->index);
    ACQUIRE_SPIN_LOCK(&gct->mut_spin);
    debugTrace(DEBUG_gc, "GC thread %d on my way...", gct->index);

    gct->gc_type = GC_LOCAL; // always GC_LOCAL between collections

    SET_GCT(saved_gct);
}

#endif

#if defined(THREADED_RTS)

void
waitForGcThreads (Capability *cap USED_IF_THREADS)
{
    const nat n_threads = RtsFlags.ParFlags.nNodes;
    const nat me = cap->no;
    nat i, j;
    rtsBool retry = rtsTrue;

    while(retry) {
        for (i=0; i < n_threads; i++) {
            if (i == me) continue;
            if (gc_threads[i]->wakeup != GC_THREAD_STANDING_BY) {
                prodCapability(&capabilities[i], cap->running_task);
            }
        }
        for (j=0; j < 10; j++) {
            retry = rtsFalse;
            for (i=0; i < n_threads; i++) {
                if (i == me) continue;
                write_barrier();
                setContextSwitches();
                if (gc_threads[i]->wakeup != GC_THREAD_STANDING_BY) {
                    retry = rtsTrue;
                }
            }
            if (!retry) break;
            yieldThread();
        }
    }
}

#endif // THREADED_RTS

static void
wakeup_gc_threads (nat me USED_IF_THREADS, nat N USED_IF_THREADS)
{
#if defined(THREADED_RTS)
    nat i;

    if (n_gc_threads == 1) return;

    for (i=0; i < n_gc_threads; i++) {
        if (i == me) continue;
	inc_running();
        debugTrace(DEBUG_gc, "waking up gc thread %d", i);
        gc_threads[i]->collect_gen = N;
        if (gc_threads[i]->wakeup != GC_THREAD_STANDING_BY) barf("wakeup_gc_threads");

	gc_threads[i]->wakeup = GC_THREAD_RUNNING;
        ACQUIRE_SPIN_LOCK(&gc_threads[i]->mut_spin);
        RELEASE_SPIN_LOCK(&gc_threads[i]->gc_spin);
    }
#endif
}

// After GC is complete, we must wait for all GC threads to enter the
// standby state, otherwise they may still be executing inside
// any_work(), and may even remain awake until the next GC starts.
static void
shutdown_gc_threads (nat me USED_IF_THREADS)
{
#if defined(THREADED_RTS)
    nat i;
    for (i=0; i < n_gc_threads; i++) {
        if (i == me) continue;
        while (gc_threads[i]->wakeup != GC_THREAD_WAITING_TO_CONTINUE) { write_barrier(); }
    }
#endif
}

#if defined(THREADED_RTS)
void
releaseGCThreads (Capability *cap USED_IF_THREADS)
{
    const nat n_threads = RtsFlags.ParFlags.nNodes;
    const nat me = cap->no;
    nat i;
    for (i=0; i < n_threads; i++) {
        if (i == me) continue;
        if (gc_threads[i]->wakeup != GC_THREAD_WAITING_TO_CONTINUE) 
            barf("releaseGCThreads");
        
        gc_threads[i]->wakeup = GC_THREAD_INACTIVE;
        ACQUIRE_SPIN_LOCK(&gc_threads[i]->gc_spin);
        RELEASE_SPIN_LOCK(&gc_threads[i]->mut_spin);
    }
}
#endif

/* ----------------------------------------------------------------------------
   Initialise a generation that is to be collected 
   ------------------------------------------------------------------------- */

static void
prepare_collected_gen (generation *gen)
{
    nat i, g, n;
    gen_workspace *ws;
    bdescr *bd, *next;

    // Throw away the current mutable list.  Invariant: the mutable
    // list always has at least one block; this means we can avoid a
    // check for NULL in recordMutable().
    g = gen->no;
    if (g != 0) {
        for (i = 0; i < n_capabilities; i++) {
            freeChain_sync(capabilities[i].mut_lists[g]);
	    capabilities[i].mut_lists[g] = allocBlock_sync();
	}
    }

    // we'll construct a new list of threads in this step
    // during GC, throw away the current list.
    gen->old_threads = gen->threads;
    gen->threads = END_TSO_QUEUE;

    // deprecate the existing blocks
    gen->old_blocks   = gen->blocks;
    gen->n_old_blocks = gen->n_blocks;
    gen->blocks       = NULL;
    gen->n_blocks     = 0;
    gen->n_words      = 0;
    gen->live_estimate = 0;

    // initialise the large object queues.
    ASSERT(gen->scavenged_large_objects == NULL);
    ASSERT(gen->n_scavenged_large_blocks == 0);
    
    // grab all the partial blocks stashed in the gc_thread workspaces and
    // move them to the old_blocks list of this gen.
    for (n = 0; n < n_capabilities; n++) {
        ws = &gc_threads[n]->gens[gen->ix];

        for (bd = ws->part_list; bd != NULL; bd = next) {
            next = bd->link;
            bd->link = gen->old_blocks;
            gen->old_blocks = bd;
            gen->n_old_blocks += bd->blocks;
        }
        ws->part_list = NULL;
        ws->n_part_blocks = 0;

        for (bd = ws->scavd_list; bd != NULL; bd = next) {
            next = bd->link;
            bd->link = gen->old_blocks;
            gen->old_blocks = bd;
            gen->n_old_blocks += bd->blocks;
        }
        ws->scavd_list = NULL;
        ws->n_scavd_blocks = 0;

        if (ws->todo_free != ws->todo_bd->start) {
            ws->todo_bd->free = ws->todo_free;
            ws->todo_bd->link = gen->old_blocks;
            gen->old_blocks = ws->todo_bd;
            gen->n_old_blocks += ws->todo_bd->blocks;
            alloc_todo_block(ws,0); // always has one block.
        }
    }

    // mark the small objects as from-space
    for (bd = gen->old_blocks; bd; bd = bd->link) {
        bd->flags &= ~BF_EVACUATED;
    }
    
    // mark the large objects as from-space
    for (bd = gen->large_objects; bd; bd = bd->link) {
        bd->flags &= ~BF_EVACUATED;
    }

<<<<<<< HEAD
    // if we're doing global GC, mark all the prim blocks as ordinary
    // blocks, so we'll copy them rather than marking.
    if (gct->collect_gen >= global_gen_no) {
        for (bd = gen->prim_blocks; bd; bd = bd->link) {
            bd->flags &= ~(BF_PRIM | BF_MARKED | BF_EVACUATED);
        }
    }

    // allocate the mark bitmap for any blocks that will be marked, as
    // opposed to copied, during this collection.
    {
        nat bitmap_size; // in bytes
=======
    // for a compacted generation, we need to allocate the bitmap
    if (gen->mark) {
        lnat bitmap_size; // in bytes
>>>>>>> 927df648
        bdescr *bitmap_bdescr;
        StgWord *bitmap;
        bdescr *marked_blocks;
        nat n_marked_blocks;

        if (gen->mark) {
            ASSERT(gen->prim_blocks == NULL);
            marked_blocks = gen->old_blocks;
            n_marked_blocks = gen->n_old_blocks;
        } else if (gct->collect_gen < global_gen_no) {
            ASSERT(countBlocks(gen->prim_blocks) == gen->n_prim_blocks);
            marked_blocks = gen->prim_blocks;
            n_marked_blocks = gen->n_prim_blocks;
        } else {
            marked_blocks = NULL;
            n_marked_blocks = 0;
        }

        bitmap_size = n_marked_blocks * BLOCK_SIZE / (sizeof(W_)*BITS_PER_BYTE);

        if (bitmap_size > 0) {
            bitmap_bdescr = allocGroup_sync((lnat)BLOCK_ROUND_UP(bitmap_size) 
                                            / BLOCK_SIZE);
            gen->bitmap = bitmap_bdescr;
            bitmap = bitmap_bdescr->start;
            
            debugTrace(DEBUG_gc, "bitmap_size: %d, bitmap: %p",
                       bitmap_size, bitmap);
            
            // don't forget to fill it with zeros!
            memset(bitmap, 0, bitmap_size);
            
            // For each block in this step, point to its bitmap from the
            // block descriptor.
            for (bd = marked_blocks; bd != NULL; bd = bd->link) {
                bd->u.bitmap = bitmap;
                bitmap += BLOCK_SIZE_W / (sizeof(W_)*BITS_PER_BYTE);
		
                // Also at this point we set the BF_MARKED flag
                // for this block.  The invariant is that
                // BF_MARKED is always unset, except during GC
                // when it is set on those blocks which will be
                // compacted.
                if (!(bd->flags & BF_FRAGMENTED)) {
                    bd->flags |= BF_MARKED;
                }

                // BF_SWEPT should be marked only for blocks that are being
                // collected in sweep()
                bd->flags &= ~BF_SWEPT;
            }
        }
    }
}


/* ----------------------------------------------------------------------------
   Save the mutable lists in saved_mut_lists
   ------------------------------------------------------------------------- */

static void
stash_mut_list (Capability *cap, nat gen_no)
{
    cap->saved_mut_lists[gen_no] = cap->mut_lists[gen_no];
    cap->mut_lists[gen_no] = allocBlock_sync();
}

/* ----------------------------------------------------------------------------
   Initialise a generation that is *not* to be collected 
   ------------------------------------------------------------------------- */

static void
prepare_uncollected_gen (nat gc_type, generation *gen)
{
    nat i;

    ASSERT(gen->no > 0);

    // save the current mutable lists for this generation, and
    // allocate a fresh block for each one.  We'll traverse these
    // mutable lists as roots early on in the GC.
    if (gc_type == GC_LOCAL) {
        // for a local GC, we use the private mutable lists for this
        // capability only.
        stash_mut_list(gct->cap, gen->no);
    } else {
        // for a global GC, we use the private mutable lists of every
        // capability.
        for (i = 0; i < n_capabilities; i++) {
            stash_mut_list(&capabilities[i], gen->no);
        }

        // not necessarily true in GC_LOCAL:
        ASSERT(gen->scavenged_large_objects == NULL);
        ASSERT(gen->n_scavenged_large_blocks == 0);
    }

}

/* -----------------------------------------------------------------------------
   Initialise a gc_thread before GC
   -------------------------------------------------------------------------- */

void
prepare_gen_workspace (nat g)
{
    gen_workspace *ws;

    ws = &gct->gens[g];
	    
    ASSERT(looksEmptyWSDeque(ws->todo_q));
    ASSERT(ws->todo_large_objects == NULL);
    
    ASSERT(countBlocks(ws->part_list) == ws->n_part_blocks);
    ASSERT(countBlocks(ws->scavd_list) == ws->n_scavd_blocks);
    // scavd_list can be populated by globalise() during mutation.
    
    ASSERT(ws->todo_bd != NULL);

    // don't scavenge anything we allocated using allocateInGen
    // XXX there should be a better place for this
    ws->todo_bd->u.scan = ws->todo_free;
    
    ASSERT(ws->todo_overflow == NULL);
    ASSERT(ws->n_todo_overflow == 0);
}

static void
prepare_gc_thread (void)
{
    nat g;

    init_gc_thread(gct);

    // Initialise workspaces for all generations
    for (g = 0; g < total_generations; g++) {
        // If this gen is the local G0 for another Capability and
        // we're doing a local GC, then we don't bother allocating a
        // todo block.
        if (!(gct->gc_type == GC_LOCAL && isNonLocalGenIx(g))) {
            prepare_gen_workspace(g);
        }
    }
}

static void
collect_gct_blocks (void)
{
    nat g;
    gen_workspace *ws;
    bdescr *bd, *prev;
    
    for (g = 0; g < total_generations; g++) {
        ws = &gct->gens[g];
        
        // in GC_PAR and GC_SEQ we might evacuate objects in any part
        // of the heap, but in GC_LOCAL we can only touch our local
        // heap and the global heap.
        if (gct->gc_type == GC_LOCAL && isNonLocalGen(ws->gen))
            continue;

        // there may still be a block attached to ws->todo_bd;
        // leave it there to use next time.

        if (ws->scavd_list != NULL) {
            ACQUIRE_SPIN_LOCK(&ws->gen->sync);

            ASSERT(gct->scan_bd == NULL);
            ASSERT(countBlocks(ws->scavd_list) == ws->n_scavd_blocks);
        
            prev = NULL;
            for (bd = ws->scavd_list; bd != NULL; bd = bd->link) {
                ws->gen->n_words += bd->free - bd->start;
                prev = bd;
            }
            if (prev != NULL) {
                prev->link = ws->gen->blocks;
                ws->gen->blocks = ws->scavd_list;
            } 
            ws->gen->n_blocks += ws->n_scavd_blocks;

            ws->scavd_list = NULL;
            ws->n_scavd_blocks = 0;

            RELEASE_SPIN_LOCK(&ws->gen->sync);
        }
    }
}

/* -----------------------------------------------------------------------------
   Free excess blocks on the mark stack
   -------------------------------------------------------------------------- */

static void
freeMarkStack (void)
{
    if (gct->mark_stack_top_bd->link != NULL) {
        debugTrace(DEBUG_gc, "mark stack: %d blocks", 
                   countBlocks(gct->mark_stack_top_bd));
        freeChain_sync(gct->mark_stack_top_bd->link);
        gct->mark_stack_top_bd->link = NULL;
        ASSERT(gct->mark_stack_top_bd == gct->mark_stack_bd);
    }
}

/* -----------------------------------------------------------------------------
   Function we pass to evacuate roots.
   -------------------------------------------------------------------------- */

static void
mark_root(void *user USED_IF_THREADS, StgClosure **root)
{
    // we stole a register for gct, but this function is called from
    // *outside* the GC where the register variable is not in effect,
    // so we need to save and restore it here.  NB. only call
    // mark_root() from the main GC thread, otherwise gct will be
    // incorrect.
    gc_thread *saved_gct;
    saved_gct = gct;
    SET_GCT(user);
    
#ifdef THREADED_RTS
    if (gct->gc_type == GC_LOCAL) {
        evacuate_local(root);
    } else
#endif
    {
        evacuate(root);
    }
    
    SET_GCT(saved_gct);
}

/* -----------------------------------------------------------------------------
   Initialising the static object & mutable lists
   -------------------------------------------------------------------------- */

static void
zero_static_object_list(StgClosure* first_static)
{
    StgClosure* p, *prev;
  StgClosure* link;
  const StgInfoTable *info;

  for (p = first_static; p != END_OF_STATIC_LIST; p = link) {
    info = get_itbl(p);
    link = *STATIC_LINK(info, p);
    prev = p;
  }

  for (p = first_static; p != END_OF_STATIC_LIST; p = link) {
    info = get_itbl(p);
    link = *STATIC_LINK(info, p);
    *STATIC_LINK(info,p) = NULL;
  }
}

/* ----------------------------------------------------------------------------
   Reset the sizes of the older generations when we do a major
   collection.
  
   CURRENT STRATEGY: make all generations except zero the same size.
   We have to stay within the maximum heap size, and leave a certain
   percentage of the maximum heap size available to allocate into.
   ------------------------------------------------------------------------- */

static void
resize_generations (void)
{
    nat g;

    if (major_gc && RtsFlags.GcFlags.generations > 1) {
	nat live, size, min_alloc, words;
	const nat max  = RtsFlags.GcFlags.maxHeapSize;
	const nat gens = RtsFlags.GcFlags.generations;
	
	// live in the oldest generations
        if (oldest_gen->live_estimate != 0) {
            words = oldest_gen->live_estimate;
        } else {
            words = oldest_gen->n_words;
        }
        live = (words + BLOCK_SIZE_W - 1) / BLOCK_SIZE_W +
            oldest_gen->n_large_blocks;
	
        // default max size for all generations except zero
        if (RtsFlags.GcFlags.fixedAllocHeapSizeSuggestion)
        {
            size = (int)(RtsFlags.GcFlags.fixedAllocHeapSizeSuggestion
                         - live
                         - n_capabilities * RtsFlags.GcFlags.minAllocAreaSize)
                / (int)(2 * (gens - 1));
        }
        else
        {
            size = live * RtsFlags.GcFlags.oldGenFactor;
        }

        size = stg_max(size, RtsFlags.GcFlags.minOldGenSize);
	
        if (RtsFlags.GcFlags.heapSizeSuggestionAuto) {
            RtsFlags.GcFlags.heapSizeSuggestion = size;
        }

	// minimum size for generation zero
	min_alloc = stg_max((RtsFlags.GcFlags.pcFreeHeap * max) / 200,
			    RtsFlags.GcFlags.minAllocAreaSize);

	// Auto-enable compaction when the residency reaches a
	// certain percentage of the maximum heap size (default: 30%).
	if (RtsFlags.GcFlags.compact ||
            (max > 0 &&
             oldest_gen->n_blocks > 
             (RtsFlags.GcFlags.compactThreshold * max) / 100)) {
	    oldest_gen->mark = 1;
	    oldest_gen->compact = 1;
//	  debugBelch("compaction: on\n", live);
	} else {
	    oldest_gen->mark = 0;
	    oldest_gen->compact = 0;
//	  debugBelch("compaction: off\n", live);
	}

        if (RtsFlags.GcFlags.sweep) {
	    oldest_gen->mark = 1;
        }

	// if we're going to go over the maximum heap size, reduce the
	// size of the generations accordingly.  The calculation is
	// different if compaction is turned on, because we don't need
	// to double the space required to collect the old generation.
	if (max != 0) {
	    
	    // this test is necessary to ensure that the calculations
	    // below don't have any negative results - we're working
	    // with unsigned values here.
	    if (max < min_alloc) {
		heapOverflow();
	    }
	    
	    if (oldest_gen->compact) {
		if ( (size + (size - 1) * (gens - 2) * 2) + min_alloc > max ) {
		    size = (max - min_alloc) / ((gens - 1) * 2 - 1);
		}
	    } else {
		if ( (size * (gens - 1) * 2) + min_alloc > max ) {
		    size = (max - min_alloc) / ((gens - 1) * 2);
		}
	    }
	    
	    if (size < live) {
		heapOverflow();
	    }
	}
	
#if 0
	debugBelch("live: %d, min_alloc: %d, size : %d, max = %d\n", live,
		   min_alloc, size, max);
#endif
	
	for (g = 1; g < gens; g++) {
	    old_generations[g].max_blocks = size;
	}
    }
}

/* -----------------------------------------------------------------------------
   Calculate the new size of the nursery, and resize it.
   -------------------------------------------------------------------------- */

static void
resize_nursery (lnat copied, nat N)
{
    const lnat min_nursery = RtsFlags.GcFlags.minAllocAreaSize * n_capabilities;

    if (gct->gc_type == GC_LOCAL)
    {
        if (RtsFlags.GcFlags.heapSizeSuggestion == 0)
        {
            ACQUIRE_SM_LOCK; // needed due to use of allocGroup/freeGroup
            resizeNursery(gct->cap, RtsFlags.GcFlags.minAllocAreaSize);
            RELEASE_SM_LOCK;
        }
        else 
        {
            // we don't know how big the nursery was supposed
            // to be, so just leave it as is.  It might be a bit bigger than
            // before due to adding new large blocks and/or new blocks in
            // allocate(), but we'll resize at the next major GC.
            if (nurseries[gct->index].n_blocks < 
                RtsFlags.GcFlags.minAllocAreaSize) {
                ACQUIRE_SM_LOCK; // needed due to use of allocGroup/freeGroup
                resizeNursery(gct->cap, RtsFlags.GcFlags.minAllocAreaSize);
                RELEASE_SM_LOCK;
            }
        }
    }
    else if (RtsFlags.GcFlags.generations == 1)
    {   // Two-space collector:
	nat blocks;
    
	/* set up a new nursery.  Allocate a nursery size based on a
	 * function of the amount of live data (by default a factor of 2)
	 * Use the blocks from the old nursery if possible, freeing up any
	 * left over blocks.
	 *
	 * If we get near the maximum heap size, then adjust our nursery
	 * size accordingly.  If the nursery is the same size as the live
	 * data (L), then we need 3L bytes.  We can reduce the size of the
	 * nursery to bring the required memory down near 2L bytes.
	 * 
	 * A normal 2-space collector would need 4L bytes to give the same
	 * performance we get from 3L bytes, reducing to the same
	 * performance at 2L bytes.
	 */
	blocks = all_generations[0].n_blocks;
	
	if ( RtsFlags.GcFlags.maxHeapSize != 0 &&
	     blocks * RtsFlags.GcFlags.oldGenFactor * 2 > 
	     RtsFlags.GcFlags.maxHeapSize )
	{
	    long adjusted_blocks;  // signed on purpose 
	    int pc_free; 
	    
	    adjusted_blocks = (RtsFlags.GcFlags.maxHeapSize - 2 * blocks);
	    
	    debugTrace(DEBUG_gc, "near maximum heap size of 0x%x blocks, blocks = %d, adjusted to %ld", 
		       RtsFlags.GcFlags.maxHeapSize, blocks, adjusted_blocks);
	    
	    pc_free = adjusted_blocks * 100 / RtsFlags.GcFlags.maxHeapSize;
	    if (pc_free < RtsFlags.GcFlags.pcFreeHeap) /* might even * be < 0 */
	    {
		heapOverflow();
	    }
	    blocks = adjusted_blocks;
	}
	else
	{
	    blocks *= RtsFlags.GcFlags.oldGenFactor;
	    if (blocks < min_nursery)
	    {
		blocks = min_nursery;
	    }
	}
	resizeNurseries(blocks);
    }
    else  // Generational collector
    {
	/* 
	 * If the user has given us a suggested heap size, adjust our
	 * allocation area to make best use of the memory available.
	 */
	if (RtsFlags.GcFlags.heapSizeSuggestion)
	{
	    long blocks;
	    const nat needed = calcNeeded(); 	// approx blocks needed at next GC 
	    
	    /* Guess how much will be live in generation 0 step 0 next time.
	     * A good approximation is obtained by finding the
	     * percentage of g0 that was live at the last minor GC.
	     *
	     * We have an accurate figure for the amount of copied data in
	     * 'copied', but we must convert this to a number of blocks, with
	     * a small adjustment for estimated slop at the end of a block
	     * (- 10 words).
	     */
	    if (N == 0)
	    {
		g0_pcnt_kept = ((copied / (BLOCK_SIZE_W - 10)) * 100)
		    / countNurseryBlocks();
	    }
	    
	    /* Estimate a size for the allocation area based on the
	     * information available.  We might end up going slightly under
	     * or over the suggested heap size, but we should be pretty
	     * close on average.
	     *
	     * Formula:            suggested - needed
	     *                ----------------------------
	     *                    1 + g0_pcnt_kept/100
	     *
	     * where 'needed' is the amount of memory needed at the next
	     * collection for collecting all gens except g0.
	     */
	    blocks = 
		(((long)RtsFlags.GcFlags.heapSizeSuggestion - (long)needed) * 100) /
		(100 + (long)g0_pcnt_kept);
	    
	    if (blocks < (long)min_nursery) {
		blocks = min_nursery;
	    }
	    
	    resizeNurseries((nat)blocks);
	}
	else
	{
	    // we might have added extra large blocks to the nursery, so
	    // resize back to minAllocAreaSize again.
	    resizeNurseriesFixed(RtsFlags.GcFlags.minAllocAreaSize);
	}
    }
}

/* -----------------------------------------------------------------------------
   Sanity code for CAF garbage collection.

   With DEBUG turned on, we manage a CAF list in addition to the SRT
   mechanism.  After GC, we run down the CAF list and blackhole any
   CAFs which have been garbage collected.  This means we get an error
   whenever the program tries to enter a garbage collected CAF.

   Any garbage collected CAFs are taken off the CAF list at the same
   time. 
   -------------------------------------------------------------------------- */

#if 0 && defined(DEBUG)

static void
gcCAFs(void)
{
  StgClosure*  p;
  StgClosure** pp;
  const StgInfoTable *info;
  nat i;

  i = 0;
  p = caf_list;
  pp = &caf_list;

  while (p != NULL) {
    
    info = get_itbl(p);

    ASSERT(info->type == IND_STATIC);

    if (STATIC_LINK(info,p) == NULL) {
	debugTrace(DEBUG_gccafs, "CAF gc'd at 0x%04lx", (long)p);
	// black hole it 
	SET_INFO(p,&stg_BLACKHOLE_info);
	p = STATIC_LINK2(info,p);
	*pp = p;
    }
    else {
      pp = &STATIC_LINK2(info,p);
      p = *pp;
      i++;
    }

  }

  debugTrace(DEBUG_gccafs, "%d CAFs live", i); 
}
#endif<|MERGE_RESOLUTION|>--- conflicted
+++ resolved
@@ -441,19 +441,6 @@
 
   // NO MORE EVACUATION AFTER THIS POINT!
 
-<<<<<<< HEAD
-  // Two-space collector: free the old to-space.
-  // g0->old_blocks is the old nursery
-  // g0->blocks is to-space from the previous GC
-  if (RtsFlags.GcFlags.generations == 1) {
-      if (g0->blocks != NULL) {
-	  freeChain_sync(g0->blocks);
-	  g0->blocks = NULL;
-      }
-  }
-
-=======
->>>>>>> 927df648
   // Finally: compact or sweep the oldest generation.
   if (major_gc && oldest_gen->mark) {
       if (oldest_gen->compact) 
@@ -1458,7 +1445,6 @@
         bd->flags &= ~BF_EVACUATED;
     }
 
-<<<<<<< HEAD
     // if we're doing global GC, mark all the prim blocks as ordinary
     // blocks, so we'll copy them rather than marking.
     if (gct->collect_gen >= global_gen_no) {
@@ -1470,12 +1456,7 @@
     // allocate the mark bitmap for any blocks that will be marked, as
     // opposed to copied, during this collection.
     {
-        nat bitmap_size; // in bytes
-=======
-    // for a compacted generation, we need to allocate the bitmap
-    if (gen->mark) {
         lnat bitmap_size; // in bytes
->>>>>>> 927df648
         bdescr *bitmap_bdescr;
         StgWord *bitmap;
         bdescr *marked_blocks;
