--- conflicted
+++ resolved
@@ -331,86 +331,7 @@
     // now, RSET() of all of *c, *cp, and *r is valid.
     // (c, c_child_r) are available.
 
-<<<<<<< HEAD
-    // process child
-
-    // Special case closures: we process these all in one go rather
-    // than attempting to save the current position, because doing so
-    // would be hard.
-    switch (typeOfc) {
-    case STACK:
-        retainStack(c, c_child_r,
-                    ((StgStack *)c)->sp,
-                    ((StgStack *)c)->stack + ((StgStack *)c)->stack_size);
-        goto loop;
-
-    case TSO:
-    {
-        StgTSO *tso = (StgTSO *)c;
-
-        retainPushClosure((StgClosure *) tso->stackobj, c, c_child_r);
-        retainPushClosure((StgClosure *) tso->blocked_exceptions, c, c_child_r);
-        retainPushClosure((StgClosure *) tso->bq, c, c_child_r);
-        retainPushClosure((StgClosure *) tso->trec, c, c_child_r);
-        if (   tso->why_blocked == BlockedOnMVar
-               || tso->why_blocked == BlockedOnMVarRead
-               || tso->why_blocked == BlockedOnIOCompletion
-               || tso->why_blocked == BlockedOnBlackHole
-               || tso->why_blocked == BlockedOnMsgThrowTo
-            ) {
-            retainPushClosure(tso->block_info.closure, c, c_child_r);
-        }
-        goto loop;
-    }
-
-    case BLOCKING_QUEUE:
-    {
-        StgBlockingQueue *bq = (StgBlockingQueue *)c;
-        retainPushClosure((StgClosure *) bq->link,            c, c_child_r);
-        retainPushClosure((StgClosure *) bq->bh,              c, c_child_r);
-        retainPushClosure((StgClosure *) bq->owner,           c, c_child_r);
-        goto loop;
-    }
-
-    case PAP:
-    {
-        StgPAP *pap = (StgPAP *)c;
-        retain_PAP_payload(c, c_child_r, pap->fun, pap->payload, pap->n_args);
-        goto loop;
-    }
-
-    case AP:
-    {
-        StgAP *ap = (StgAP *)c;
-        retain_PAP_payload(c, c_child_r, ap->fun, ap->payload, ap->n_args);
-        goto loop;
-    }
-
-    case AP_STACK:
-        retainPushClosure(((StgAP_STACK *)c)->fun, c, c_child_r);
-        retainStack(c, c_child_r,
-                    (StgPtr)((StgAP_STACK *)c)->payload,
-                    (StgPtr)((StgAP_STACK *)c)->payload +
-                             ((StgAP_STACK *)c)->size);
-        goto loop;
-    }
-
-    push(c, c_child_r, &first_child);
-
-    // If first_child is null, c has no child.
-    // If first_child is not null, the top stack element points to the next
-    // object. push() may or may not push a stackElement on the stack.
-    if (first_child == NULL)
-        goto loop;
-
-    // (c, cp, r) = (first_child, c, c_child_r)
-    r = c_child_r;
-    cp = c;
-    c = first_child;
-    goto inner_loop;
-=======
     return 1; // do process children
->>>>>>> cf7f8e5b
 }
 
 /**
