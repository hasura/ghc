--- conflicted
+++ resolved
@@ -40,10 +40,6 @@
 
   build-depends:
     , base         >= 4.5     && < 4.17
-<<<<<<< HEAD
-    , bytestring   ^>= 0.9.2.1 || ^>= 0.10.0.0 || ^>= 0.11.0.0
-=======
->>>>>>> 7b3685a3
     , containers   ^>= 0.4.2.1 || ^>= 0.5.0.0 || ^>= 0.6.0.1
     , text         ^>= 1.2.3.0 || ^>= 2.0
     , parsec       ^>= 3.1.13.0
@@ -90,7 +86,7 @@
     Documentation.Haddock.Parser.Identifier
 
   build-depends:
-    , QuickCheck   ^>= 2.11  || ^>= 2.13.2 || ^>= 2.14
+    , QuickCheck   ^>= 2.11  || ^>= 2.13.2 || ^>= 2.14 
     , deepseq      ^>= 1.3.0.0 || ^>= 1.4.0.0
 
   -- NB: build-depends & build-tool-depends have independent
